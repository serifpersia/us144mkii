/* SPDX-License-Identifier: GPL-2.0-only */
// Copyright (c) 2025 Šerif Rami <ramiserifpersia@gmail.com>

#ifndef __US144MKII_PCM_H
#define __US144MKII_PCM_H

#include "us144mkii.h"

/**
 * tascam_pcm_hw - Hardware capabilities for TASCAM US-144MKII PCM.
 *
 * Defines the supported PCM formats, rates, channels, and buffer/period sizes
 * for the TASCAM US-144MKII audio interface.
 */
extern const struct snd_pcm_hardware tascam_pcm_hw;

/**
 * tascam_playback_ops - ALSA PCM operations for playback.
 *
 * This structure defines the callback functions for playback stream operations,
 * including open, close, ioctl, hardware parameters, hardware free, prepare,
 * trigger, and pointer.
 */
extern const struct snd_pcm_ops tascam_playback_ops;

/**
 * tascam_capture_ops - ALSA PCM operations for capture.
 *
 * This structure defines the callback functions for capture stream operations,
 * including open, close, ioctl, hardware parameters, hardware free, prepare,
 * trigger, and pointer.
 */
extern const struct snd_pcm_ops tascam_capture_ops;

/**
 * playback_urb_complete() - Completion handler for playback isochronous URBs.
 * @urb: the completed URB
 *
 * This function runs in interrupt context. It calculates the number of bytes
 * to send in the next set of packets based on the feedback-driven clock,
 * copies the audio data from the ALSA ring buffer (applying routing), and
 * resubmits the URB.
 */
void playback_urb_complete(struct urb *urb);

/**
 * feedback_urb_complete() - Completion handler for feedback isochronous URBs.
 * @urb: the completed URB
 *
 * This is the master clock for the driver. It runs in interrupt context.
 * It reads the feedback value from the device, which indicates how many
 * samples the device has consumed. This information is used to adjust the
 * playback rate and to advance the capture stream pointer, keeping both
 * streams in sync. It then calls snd_pcm_period_elapsed if necessary and
 * resubmits itself.
 */
void feedback_urb_complete(struct urb *urb);

/**
 * capture_urb_complete() - Completion handler for capture bulk URBs.
 * @urb: the completed URB
 *
 * This function runs in interrupt context. It copies the received raw data
 * into an intermediate ring buffer and then schedules the workqueue to process
 * it. It then resubmits the URB to receive more data.
 */
void capture_urb_complete(struct urb *urb);

/**
 * tascam_init_pcm() - Initializes the ALSA PCM device.
 * @pcm: Pointer to the ALSA PCM device to initialize.
 *
 * This function sets up the PCM operations, adds ALSA controls for routing
 * and sample rate, and preallocates pages for the PCM buffer.
 *
 * Return: 0 on success, or a negative error code on failure.
 */
int tascam_init_pcm(struct snd_pcm *pcm);

/**
 * us144mkii_configure_device_for_rate() - Set sample rate via USB control msgs
 * @tascam: the tascam_card instance
 * @rate: the target sample rate (e.g., 44100, 96000)
 *
 * This function sends a sequence of vendor-specific and UAC control messages
 * to configure the device hardware for the specified sample rate.
 *
 * Return: 0 on success, or a negative error code on failure.
 */
int us144mkii_configure_device_for_rate(struct tascam_card *tascam, int rate);

/**
 * process_playback_routing_us144mkii() - Apply playback routing matrix
 * @tascam: The driver instance.
 * @src_buffer: Buffer containing 4 channels of S24_3LE audio from ALSA.
 * @dst_buffer: Buffer to be filled for the USB device.
 * @frames: Number of frames to process.
 */
void process_playback_routing_us144mkii(struct tascam_card *tascam,
<<<<<<< HEAD
<<<<<<< HEAD
                                        const u8 *src_buffer, u8 *dst_buffer,
                                        size_t frames);
=======
					const u8 *src_buffer, u8 *dst_buffer,
					size_t frames);
>>>>>>> f44b75094c078b0354fac280d769bc9a1bb6133b
=======
					const u8 *src_buffer, u8 *dst_buffer,
					size_t frames);
>>>>>>> f44b7509

/**
 * process_capture_routing_us144mkii() - Apply capture routing matrix
 * @tascam: The driver instance.
 * @decoded_block: Buffer containing 4 channels of S32LE decoded audio.
 * @routed_block: Buffer to be filled for ALSA.
 */
void process_capture_routing_us144mkii(struct tascam_card *tascam,
<<<<<<< HEAD
<<<<<<< HEAD
                                       const s32 *decoded_block,
                                       s32 *routed_block);
=======
				       const s32 *decoded_block,
				       s32 *routed_block);
>>>>>>> f44b75094c078b0354fac280d769bc9a1bb6133b
=======
				       const s32 *decoded_block,
				       s32 *routed_block);
>>>>>>> f44b7509

/**
 * tascam_pcm_hw_params() - Configures hardware parameters for PCM streams.
 * @substream: The ALSA PCM substream.
 * @params: The hardware parameters to apply.
 *
 * This function allocates pages for the PCM buffer and, for playback streams,
 * selects the appropriate feedback patterns based on the requested sample rate.
 * It also configures the device hardware for the selected sample rate if it
 * has changed.
 *
 * Return: 0 on success, or a negative error code on failure.
 */
int tascam_pcm_hw_params(struct snd_pcm_substream *substream,
<<<<<<< HEAD
<<<<<<< HEAD
                         struct snd_pcm_hw_params *params);
=======
			 struct snd_pcm_hw_params *params);
>>>>>>> f44b75094c078b0354fac280d769bc9a1bb6133b
=======
			 struct snd_pcm_hw_params *params);
>>>>>>> f44b7509

/**
 * tascam_pcm_hw_free() - Frees hardware parameters for PCM streams.
 * @substream: The ALSA PCM substream.
 *
 * This function frees the pages allocated for the PCM buffer.
 *
 * Return: 0 on success.
 */
int tascam_pcm_hw_free(struct snd_pcm_substream *substream);

/**
 * tascam_pcm_trigger() - Triggers the start or stop of PCM streams.
 * @substream: The ALSA PCM substream.
 * @cmd: The trigger command (e.g., SNDRV_PCM_TRIGGER_START,
 * SNDRV_PCM_TRIGGER_STOP).
 *
 * This function handles starting and stopping of playback and capture streams
 * by submitting or killing the associated URBs. It ensures that both streams
 * are started/stopped together.
 *
 * Return: 0 on success, or a negative error code on failure.
 */
int tascam_pcm_trigger(struct snd_pcm_substream *substream, int cmd);

/**
 * tascam_capture_work_handler() - Deferred work for processing capture data.
 * @work: the work_struct instance
 *
 * This function runs in a kernel thread context, not an IRQ context. It reads
 * raw data from the capture ring buffer, decodes it, applies routing, and
 * copies the final audio data into the ALSA capture ring buffer. This offloads
 * * the CPU-intensive decoding from the time-sensitive URB completion handlers.
 */
void tascam_capture_work_handler(struct work_struct *work);

#endif /* __US144MKII_PCM_H */<|MERGE_RESOLUTION|>--- conflicted
+++ resolved
@@ -97,18 +97,8 @@
  * @frames: Number of frames to process.
  */
 void process_playback_routing_us144mkii(struct tascam_card *tascam,
-<<<<<<< HEAD
-<<<<<<< HEAD
                                         const u8 *src_buffer, u8 *dst_buffer,
                                         size_t frames);
-=======
-					const u8 *src_buffer, u8 *dst_buffer,
-					size_t frames);
->>>>>>> f44b75094c078b0354fac280d769bc9a1bb6133b
-=======
-					const u8 *src_buffer, u8 *dst_buffer,
-					size_t frames);
->>>>>>> f44b7509
 
 /**
  * process_capture_routing_us144mkii() - Apply capture routing matrix
@@ -117,18 +107,8 @@
  * @routed_block: Buffer to be filled for ALSA.
  */
 void process_capture_routing_us144mkii(struct tascam_card *tascam,
-<<<<<<< HEAD
-<<<<<<< HEAD
                                        const s32 *decoded_block,
                                        s32 *routed_block);
-=======
-				       const s32 *decoded_block,
-				       s32 *routed_block);
->>>>>>> f44b75094c078b0354fac280d769bc9a1bb6133b
-=======
-				       const s32 *decoded_block,
-				       s32 *routed_block);
->>>>>>> f44b7509
 
 /**
  * tascam_pcm_hw_params() - Configures hardware parameters for PCM streams.
@@ -143,15 +123,7 @@
  * Return: 0 on success, or a negative error code on failure.
  */
 int tascam_pcm_hw_params(struct snd_pcm_substream *substream,
-<<<<<<< HEAD
-<<<<<<< HEAD
                          struct snd_pcm_hw_params *params);
-=======
-			 struct snd_pcm_hw_params *params);
->>>>>>> f44b75094c078b0354fac280d769bc9a1bb6133b
-=======
-			 struct snd_pcm_hw_params *params);
->>>>>>> f44b7509
 
 /**
  * tascam_pcm_hw_free() - Frees hardware parameters for PCM streams.
