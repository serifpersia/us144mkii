// SPDX-License-Identifier: GPL-2.0-only
// Copyright (c) 2025 Šerif Rami <ramiserifpersia@gmail.com>
/*
 * ALSA Driver for TASCAM US-144MKII Audio Interface
 */

#include "us144mkii.h"

MODULE_AUTHOR("Šerif Rami <ramiserifpersia@gmail.com>");
MODULE_DESCRIPTION("ALSA Driver for TASCAM US-144MKII");
MODULE_LICENSE("GPL");

/**
 * @brief Module parameters for ALSA card instantiation.
 *
 * These parameters allow users to configure how the ALSA sound card
 * for the TASCAM US-144MKII is instantiated.
 *
 * @param index: Array of integers specifying the ALSA card index for each
 * device. Defaults to -1 (automatic).
 * @param id: Array of strings specifying the ALSA card ID for each device.
 *            Defaults to "US144MKII".
 * @param enable: Array of booleans to enable or disable each device.
 *                Defaults to {1, 0, ..., 0} (first device enabled).
 * @param dev_idx: Internal counter for the number of TASCAM devices probed.
 */
static int index[SNDRV_CARDS] = SNDRV_DEFAULT_IDX;
static char *id[SNDRV_CARDS] = SNDRV_DEFAULT_STR;
<<<<<<< HEAD
<<<<<<< HEAD
static bool enable[SNDRV_CARDS] = {1, [1 ...(SNDRV_CARDS - 1)] = 0};
=======
static bool enable[SNDRV_CARDS] = { 1, [1 ...(SNDRV_CARDS - 1)] = 0 };
>>>>>>> f44b75094c078b0354fac280d769bc9a1bb6133b
=======
static bool enable[SNDRV_CARDS] = { 1, [1 ...(SNDRV_CARDS - 1)] = 0 };
>>>>>>> f44b7509
static int dev_idx;

static struct usb_driver tascam_alsa_driver;

/* --- Forward Declarations --- */
static int tascam_probe(struct usb_interface *intf,
<<<<<<< HEAD
<<<<<<< HEAD
                        const struct usb_device_id *usb_id);
=======
			const struct usb_device_id *usb_id);
>>>>>>> f44b75094c078b0354fac280d769bc9a1bb6133b
=======
			const struct usb_device_id *usb_id);
>>>>>>> f44b7509
static void tascam_disconnect(struct usb_interface *intf);
static int tascam_suspend(struct usb_interface *intf, pm_message_t message);
static int tascam_resume(struct usb_interface *intf);

/**
 * driver_version_show() - Sysfs attribute to display the driver version.
 * @dev: Pointer to the device structure.
 * @attr: Pointer to the device attribute structure.
 * @buf: Buffer to write the version string into.
 *
 * This function is a sysfs callback that provides the current driver version
 * string to user-space when the 'driver_version' attribute is read.
 *
 * Return: The number of bytes written to the buffer.
 */
static ssize_t driver_version_show(struct device *dev,
                                   struct device_attribute *attr, char *buf) {
  return sysfs_emit(buf, "%s\n", DRIVER_VERSION);
}
static DEVICE_ATTR_RO(driver_version);

/**
 * tascam_free_urbs() - Free all allocated URBs and associated buffers.
 * @tascam: the tascam_card instance
 *
 * This function kills, unlinks, and frees all playback, feedback,
 * capture, and MIDI URBs, along with their transfer buffers and the
 * capture ring/decode buffers.
 */
void tascam_free_urbs(struct tascam_card *tascam) {
  int i;

<<<<<<< HEAD
  usb_kill_anchored_urbs(&tascam->playback_anchor);
  for (i = 0; i < NUM_PLAYBACK_URBS; i++) {
    if (tascam->playback_urbs[i]) {
      usb_free_coherent(tascam->dev, tascam->playback_urb_alloc_size,
                        tascam->playback_urbs[i]->transfer_buffer,
                        tascam->playback_urbs[i]->transfer_dma);
      usb_free_urb(tascam->playback_urbs[i]);
      tascam->playback_urbs[i] = NULL;
    }
  }

  usb_kill_anchored_urbs(&tascam->feedback_anchor);
  for (i = 0; i < NUM_FEEDBACK_URBS; i++) {
    if (tascam->feedback_urbs[i]) {
      usb_free_coherent(tascam->dev, tascam->feedback_urb_alloc_size,
                        tascam->feedback_urbs[i]->transfer_buffer,
                        tascam->feedback_urbs[i]->transfer_dma);
      usb_free_urb(tascam->feedback_urbs[i]);
      tascam->feedback_urbs[i] = NULL;
    }
  }

  usb_kill_anchored_urbs(&tascam->capture_anchor);
  for (i = 0; i < NUM_CAPTURE_URBS; i++) {
    if (tascam->capture_urbs[i]) {
      usb_free_coherent(tascam->dev, tascam->capture_urb_alloc_size,
                        tascam->capture_urbs[i]->transfer_buffer,
                        tascam->capture_urbs[i]->transfer_dma);
      usb_free_urb(tascam->capture_urbs[i]);
      tascam->capture_urbs[i] = NULL;
    }
  }

  usb_kill_anchored_urbs(&tascam->midi_in_anchor);
  for (i = 0; i < NUM_MIDI_IN_URBS; i++) {
    if (tascam->midi_in_urbs[i]) {
      usb_free_coherent(tascam->dev, MIDI_IN_BUF_SIZE,
                        tascam->midi_in_urbs[i]->transfer_buffer,
                        tascam->midi_in_urbs[i]->transfer_dma);
      usb_free_urb(tascam->midi_in_urbs[i]);
      tascam->midi_in_urbs[i] = NULL;
    }
  }

  usb_kill_anchored_urbs(&tascam->midi_out_anchor);
  for (i = 0; i < NUM_MIDI_OUT_URBS; i++) {
    if (tascam->midi_out_urbs[i]) {
      usb_free_coherent(tascam->dev, MIDI_OUT_BUF_SIZE,
                        tascam->midi_out_urbs[i]->transfer_buffer,
                        tascam->midi_out_urbs[i]->transfer_dma);
      usb_free_urb(tascam->midi_out_urbs[i]);
      tascam->midi_out_urbs[i] = NULL;
    }
  }
=======
	usb_kill_anchored_urbs(&tascam->playback_anchor);
	for (i = 0; i < NUM_PLAYBACK_URBS; i++) {
		if (tascam->playback_urbs[i]) {
			usb_free_coherent(
				tascam->dev, tascam->playback_urb_alloc_size,
				tascam->playback_urbs[i]->transfer_buffer,
				tascam->playback_urbs[i]->transfer_dma);
			usb_free_urb(tascam->playback_urbs[i]);
			tascam->playback_urbs[i] = NULL;
		}
	}

	usb_kill_anchored_urbs(&tascam->feedback_anchor);
	for (i = 0; i < NUM_FEEDBACK_URBS; i++) {
		if (tascam->feedback_urbs[i]) {
			usb_free_coherent(
				tascam->dev, tascam->feedback_urb_alloc_size,
				tascam->feedback_urbs[i]->transfer_buffer,
				tascam->feedback_urbs[i]->transfer_dma);
			usb_free_urb(tascam->feedback_urbs[i]);
			tascam->feedback_urbs[i] = NULL;
		}
	}

	usb_kill_anchored_urbs(&tascam->capture_anchor);
	for (i = 0; i < NUM_CAPTURE_URBS; i++) {
		if (tascam->capture_urbs[i]) {
			usb_free_coherent(
				tascam->dev, tascam->capture_urb_alloc_size,
				tascam->capture_urbs[i]->transfer_buffer,
				tascam->capture_urbs[i]->transfer_dma);
			usb_free_urb(tascam->capture_urbs[i]);
			tascam->capture_urbs[i] = NULL;
		}
	}

	usb_kill_anchored_urbs(&tascam->midi_in_anchor);
	for (i = 0; i < NUM_MIDI_IN_URBS; i++) {
		if (tascam->midi_in_urbs[i]) {
			usb_free_coherent(
				tascam->dev, MIDI_IN_BUF_SIZE,
				tascam->midi_in_urbs[i]->transfer_buffer,
				tascam->midi_in_urbs[i]->transfer_dma);
			usb_free_urb(tascam->midi_in_urbs[i]);
			tascam->midi_in_urbs[i] = NULL;
		}
	}

	usb_kill_anchored_urbs(&tascam->midi_out_anchor);
	for (i = 0; i < NUM_MIDI_OUT_URBS; i++) {
		if (tascam->midi_out_urbs[i]) {
			usb_free_coherent(
				tascam->dev, MIDI_OUT_BUF_SIZE,
				tascam->midi_out_urbs[i]->transfer_buffer,
				tascam->midi_out_urbs[i]->transfer_dma);
			usb_free_urb(tascam->midi_out_urbs[i]);
			tascam->midi_out_urbs[i] = NULL;
		}
	}
>>>>>>> f44b75094c078b0354fac280d769bc9a1bb6133b

  kfree(tascam->playback_routing_buffer);
  tascam->playback_routing_buffer = NULL;
  kfree(tascam->capture_routing_buffer);
  tascam->capture_routing_buffer = NULL;
  kfree(tascam->capture_decode_dst_block);
  tascam->capture_decode_dst_block = NULL;
  kfree(tascam->capture_decode_raw_block);
  tascam->capture_decode_raw_block = NULL;
  kfree(tascam->capture_ring_buffer);
  tascam->capture_ring_buffer = NULL;
}

/**
 * tascam_alloc_urbs() - Allocate all URBs and associated buffers.
 * @tascam: the tascam_card instance
 *
 * This function allocates and initializes all URBs for playback, feedback,
 * capture, and MIDI, as well as the necessary buffers for data processing.
 *
 * Return: 0 on success, or a negative error code on failure.
 */
int tascam_alloc_urbs(struct tascam_card *tascam) {
  int i;
  size_t max_packet_size;

<<<<<<< HEAD
  max_packet_size = ((96000 / 8000) + 2) * BYTES_PER_FRAME;
  tascam->playback_urb_alloc_size = max_packet_size * PLAYBACK_URB_PACKETS;

  for (i = 0; i < NUM_PLAYBACK_URBS; i++) {
    struct urb *urb = usb_alloc_urb(PLAYBACK_URB_PACKETS, GFP_KERNEL);
=======
	max_packet_size = ((96000 / 8000) + 2) * BYTES_PER_FRAME;
	tascam->playback_urb_alloc_size =
		max_packet_size * PLAYBACK_URB_PACKETS;

	for (i = 0; i < NUM_PLAYBACK_URBS; i++) {
		struct urb *urb =
			usb_alloc_urb(PLAYBACK_URB_PACKETS, GFP_KERNEL);
<<<<<<< HEAD
>>>>>>> f44b75094c078b0354fac280d769bc9a1bb6133b

    if (!urb)
      goto error;
    tascam->playback_urbs[i] = urb;

<<<<<<< HEAD
    urb->transfer_buffer =
        usb_alloc_coherent(tascam->dev, tascam->playback_urb_alloc_size,
                           GFP_KERNEL, &urb->transfer_dma);
    if (!urb->transfer_buffer)
      goto error;
=======
=======

		if (!urb)
			goto error;
		tascam->playback_urbs[i] = urb;

>>>>>>> f44b7509
		urb->transfer_buffer = usb_alloc_coherent(
			tascam->dev, tascam->playback_urb_alloc_size,
			GFP_KERNEL, &urb->transfer_dma);
		if (!urb->transfer_buffer)
			goto error;
>>>>>>> f44b75094c078b0354fac280d769bc9a1bb6133b

<<<<<<< HEAD
    urb->dev = tascam->dev;
    urb->pipe = usb_sndisocpipe(tascam->dev, EP_AUDIO_OUT);
    urb->transfer_flags = URB_ISO_ASAP | URB_NO_TRANSFER_DMA_MAP;
    urb->interval = 1;
    urb->context = tascam;
    urb->complete = playback_urb_complete;
  }

<<<<<<< HEAD
  tascam->feedback_urb_alloc_size = FEEDBACK_PACKET_SIZE * MAX_FEEDBACK_PACKETS;
=======
		urb->dev = tascam->dev;
		urb->pipe = usb_sndisocpipe(tascam->dev, EP_AUDIO_OUT);
		urb->transfer_flags = URB_ISO_ASAP | URB_NO_TRANSFER_DMA_MAP;
		urb->interval = 1;
		urb->context = tascam;
		urb->complete = playback_urb_complete;
	}

	tascam->feedback_urb_alloc_size =
		FEEDBACK_PACKET_SIZE * MAX_FEEDBACK_PACKETS;

	for (i = 0; i < NUM_FEEDBACK_URBS; i++) {
		struct urb *f_urb =
			usb_alloc_urb(MAX_FEEDBACK_PACKETS, GFP_KERNEL);
>>>>>>> f44b7509

  for (i = 0; i < NUM_FEEDBACK_URBS; i++) {
    struct urb *f_urb = usb_alloc_urb(MAX_FEEDBACK_PACKETS, GFP_KERNEL);
=======
	tascam->feedback_urb_alloc_size =
		FEEDBACK_PACKET_SIZE * MAX_FEEDBACK_PACKETS;

<<<<<<< HEAD
	for (i = 0; i < NUM_FEEDBACK_URBS; i++) {
		struct urb *f_urb =
			usb_alloc_urb(MAX_FEEDBACK_PACKETS, GFP_KERNEL);
>>>>>>> f44b75094c078b0354fac280d769bc9a1bb6133b

    if (!f_urb)
      goto error;
    tascam->feedback_urbs[i] = f_urb;

<<<<<<< HEAD
    f_urb->transfer_buffer =
        usb_alloc_coherent(tascam->dev, tascam->feedback_urb_alloc_size,
                           GFP_KERNEL, &f_urb->transfer_dma);
    if (!f_urb->transfer_buffer)
      goto error;

    f_urb->dev = tascam->dev;
    f_urb->pipe = usb_rcvisocpipe(tascam->dev, EP_PLAYBACK_FEEDBACK);
    f_urb->transfer_flags = URB_ISO_ASAP | URB_NO_TRANSFER_DMA_MAP;
    f_urb->interval = 4;
    f_urb->context = tascam;
    f_urb->complete = feedback_urb_complete;
  }
=======
=======
>>>>>>> f44b7509
		f_urb->transfer_buffer = usb_alloc_coherent(
			tascam->dev, tascam->feedback_urb_alloc_size,
			GFP_KERNEL, &f_urb->transfer_dma);
		if (!f_urb->transfer_buffer)
			goto error;

		f_urb->dev = tascam->dev;
		f_urb->pipe =
			usb_rcvisocpipe(tascam->dev, EP_PLAYBACK_FEEDBACK);
		f_urb->transfer_flags = URB_ISO_ASAP | URB_NO_TRANSFER_DMA_MAP;
		f_urb->interval = 4;
		f_urb->context = tascam;
		f_urb->complete = feedback_urb_complete;
	}
<<<<<<< HEAD
>>>>>>> f44b75094c078b0354fac280d769bc9a1bb6133b

  tascam->capture_urb_alloc_size = CAPTURE_URB_SIZE;
  for (i = 0; i < NUM_CAPTURE_URBS; i++) {
    struct urb *c_urb = usb_alloc_urb(0, GFP_KERNEL);

    if (!c_urb)
      goto error;
    tascam->capture_urbs[i] = c_urb;

<<<<<<< HEAD
    c_urb->transfer_buffer =
        usb_alloc_coherent(tascam->dev, tascam->capture_urb_alloc_size,
                           GFP_KERNEL, &c_urb->transfer_dma);
    if (!c_urb->transfer_buffer)
      goto error;

    usb_fill_bulk_urb(c_urb, tascam->dev,
                      usb_rcvbulkpipe(tascam->dev, EP_AUDIO_IN),
                      c_urb->transfer_buffer, tascam->capture_urb_alloc_size,
                      capture_urb_complete, tascam);
    c_urb->transfer_flags |= URB_NO_TRANSFER_DMA_MAP;
  }
=======
=======

	tascam->capture_urb_alloc_size = CAPTURE_URB_SIZE;
	for (i = 0; i < NUM_CAPTURE_URBS; i++) {
		struct urb *c_urb = usb_alloc_urb(0, GFP_KERNEL);

		if (!c_urb)
			goto error;
		tascam->capture_urbs[i] = c_urb;

>>>>>>> f44b7509
		c_urb->transfer_buffer = usb_alloc_coherent(
			tascam->dev, tascam->capture_urb_alloc_size, GFP_KERNEL,
			&c_urb->transfer_dma);
		if (!c_urb->transfer_buffer)
			goto error;

		usb_fill_bulk_urb(c_urb, tascam->dev,
				  usb_rcvbulkpipe(tascam->dev, EP_AUDIO_IN),
				  c_urb->transfer_buffer,
				  tascam->capture_urb_alloc_size,
				  capture_urb_complete, tascam);
		c_urb->transfer_flags |= URB_NO_TRANSFER_DMA_MAP;
	}
>>>>>>> f44b75094c078b0354fac280d769bc9a1bb6133b

  /* MIDI URB and buffer allocation */
  for (i = 0; i < NUM_MIDI_IN_URBS; i++) {
    struct urb *m_urb = usb_alloc_urb(0, GFP_KERNEL);

<<<<<<< HEAD
    if (!m_urb)
      goto error;
    tascam->midi_in_urbs[i] = m_urb;
    m_urb->transfer_buffer = usb_alloc_coherent(
        tascam->dev, MIDI_IN_BUF_SIZE, GFP_KERNEL, &m_urb->transfer_dma);
    if (!m_urb->transfer_buffer)
      goto error;
    usb_fill_bulk_urb(m_urb, tascam->dev,
                      usb_rcvbulkpipe(tascam->dev, EP_MIDI_IN),
                      m_urb->transfer_buffer, MIDI_IN_BUF_SIZE,
                      tascam_midi_in_urb_complete, tascam);
    m_urb->transfer_flags |= URB_NO_TRANSFER_DMA_MAP;
  }
=======
		if (!m_urb)
			goto error;
		tascam->midi_in_urbs[i] = m_urb;
		m_urb->transfer_buffer =
			usb_alloc_coherent(tascam->dev, MIDI_IN_BUF_SIZE,
					   GFP_KERNEL, &m_urb->transfer_dma);
		if (!m_urb->transfer_buffer)
			goto error;
		usb_fill_bulk_urb(m_urb, tascam->dev,
				  usb_rcvbulkpipe(tascam->dev, EP_MIDI_IN),
				  m_urb->transfer_buffer, MIDI_IN_BUF_SIZE,
				  tascam_midi_in_urb_complete, tascam);
		m_urb->transfer_flags |= URB_NO_TRANSFER_DMA_MAP;
	}
>>>>>>> f44b75094c078b0354fac280d769bc9a1bb6133b

  for (i = 0; i < NUM_MIDI_OUT_URBS; i++) {
    struct urb *m_urb = usb_alloc_urb(0, GFP_KERNEL);

<<<<<<< HEAD
    if (!m_urb)
      goto error;
    tascam->midi_out_urbs[i] = m_urb;
    m_urb->transfer_buffer = usb_alloc_coherent(
        tascam->dev, MIDI_OUT_BUF_SIZE, GFP_KERNEL, &m_urb->transfer_dma);
    if (!m_urb->transfer_buffer)
      goto error;
    usb_fill_bulk_urb(m_urb, tascam->dev,
                      usb_sndbulkpipe(tascam->dev, EP_MIDI_OUT),
                      m_urb->transfer_buffer, 0, /* length set later */
                      tascam_midi_out_urb_complete, tascam);
    m_urb->transfer_flags |= URB_NO_TRANSFER_DMA_MAP;
  }

  tascam->capture_ring_buffer = kmalloc(CAPTURE_RING_BUFFER_SIZE, GFP_KERNEL);
  if (!tascam->capture_ring_buffer)
    goto error;

  tascam->capture_decode_raw_block =
      kmalloc(RAW_BYTES_PER_DECODE_BLOCK, GFP_KERNEL);
  if (!tascam->capture_decode_raw_block)
    goto error;

  tascam->capture_decode_dst_block =
      kmalloc(FRAMES_PER_DECODE_BLOCK * DECODED_CHANNELS_PER_FRAME *
                  DECODED_SAMPLE_SIZE,
              GFP_KERNEL);
  if (!tascam->capture_decode_dst_block)
    goto error;

  tascam->playback_routing_buffer =
      kmalloc(tascam->playback_urb_alloc_size, GFP_KERNEL);
  if (!tascam->playback_routing_buffer)
    goto error;

  tascam->capture_routing_buffer =
      kmalloc(FRAMES_PER_DECODE_BLOCK * DECODED_CHANNELS_PER_FRAME *
                  DECODED_SAMPLE_SIZE,
              GFP_KERNEL);
  if (!tascam->capture_routing_buffer)
    goto error;
=======
		if (!m_urb)
			goto error;
		tascam->midi_out_urbs[i] = m_urb;
		m_urb->transfer_buffer =
			usb_alloc_coherent(tascam->dev, MIDI_OUT_BUF_SIZE,
					   GFP_KERNEL, &m_urb->transfer_dma);
		if (!m_urb->transfer_buffer)
			goto error;
		usb_fill_bulk_urb(m_urb, tascam->dev,
				  usb_sndbulkpipe(tascam->dev, EP_MIDI_OUT),
				  m_urb->transfer_buffer,
				  0, /* length set later */
				  tascam_midi_out_urb_complete, tascam);
		m_urb->transfer_flags |= URB_NO_TRANSFER_DMA_MAP;
	}

	tascam->capture_ring_buffer =
		kmalloc(CAPTURE_RING_BUFFER_SIZE, GFP_KERNEL);
	if (!tascam->capture_ring_buffer)
		goto error;

	tascam->capture_decode_raw_block =
		kmalloc(RAW_BYTES_PER_DECODE_BLOCK, GFP_KERNEL);
	if (!tascam->capture_decode_raw_block)
		goto error;

	tascam->capture_decode_dst_block =
		kmalloc(FRAMES_PER_DECODE_BLOCK * DECODED_CHANNELS_PER_FRAME *
				DECODED_SAMPLE_SIZE,
			GFP_KERNEL);
	if (!tascam->capture_decode_dst_block)
		goto error;

	tascam->playback_routing_buffer =
		kmalloc(tascam->playback_urb_alloc_size, GFP_KERNEL);
	if (!tascam->playback_routing_buffer)
		goto error;

	tascam->capture_routing_buffer =
		kmalloc(FRAMES_PER_DECODE_BLOCK * DECODED_CHANNELS_PER_FRAME *
				DECODED_SAMPLE_SIZE,
			GFP_KERNEL);
	if (!tascam->capture_routing_buffer)
		goto error;
>>>>>>> f44b75094c078b0354fac280d769bc9a1bb6133b

  return 0;

error:
  dev_err(tascam->card->dev, "Failed to allocate URBs\n");
  tascam_free_urbs(tascam);
  return -ENOMEM;
}

<<<<<<< HEAD
void tascam_stop_work_handler(struct work_struct *work) {
  struct tascam_card *tascam =
      container_of(work, struct tascam_card, stop_work);
=======
void tascam_stop_work_handler(struct work_struct *work)
{
	struct tascam_card *tascam =
		container_of(work, struct tascam_card, stop_work);
<<<<<<< HEAD
>>>>>>> f44b75094c078b0354fac280d769bc9a1bb6133b

  usb_kill_anchored_urbs(&tascam->playback_anchor);
  usb_kill_anchored_urbs(&tascam->feedback_anchor);
  usb_kill_anchored_urbs(&tascam->capture_anchor);
  atomic_set(&tascam->active_urbs, 0);
  cancel_work_sync(&tascam->capture_work);
=======

	usb_kill_anchored_urbs(&tascam->playback_anchor);
	usb_kill_anchored_urbs(&tascam->feedback_anchor);
	usb_kill_anchored_urbs(&tascam->capture_anchor);
	atomic_set(&tascam->active_urbs, 0);
	cancel_work_sync(&tascam->capture_work);
>>>>>>> f44b7509
}

/**
 * tascam_card_private_free() - Frees private data associated with the sound
 * card.
 * @card: Pointer to the ALSA sound card instance.
 *
 * This function is called when the sound card is being freed. It releases
 * resources allocated for the tascam_card structure, including the MIDI
 * input FIFO and decrements the USB device reference count.
 */
static void tascam_card_private_free(struct snd_card *card) {
  struct tascam_card *tascam = card->private_data;

  if (tascam) {
    kfifo_free(&tascam->midi_in_fifo);
    if (tascam->dev) {
      usb_put_dev(tascam->dev);
      tascam->dev = NULL;
    }
  }
}

/**
 * tascam_suspend() - Handles device suspension.
 * @intf: The USB interface being suspended.
 * @message: Power management message.
 *
 * This function is called when the device is suspended. It stops all active
 * streams, kills all URBs, and sends a vendor-specific deep sleep command
 * to the device to ensure a stable low-power state.
 *
 * Return: 0 on success.
 */
static int tascam_suspend(struct usb_interface *intf, pm_message_t message) {
  struct tascam_card *tascam = usb_get_intfdata(intf);
  int err;

  if (!tascam)
    return 0;

  /*
   * The device requires a specific sequence to enter a stable low-power
   * state. First, ensure all data transmission is stopped before
   * sending the final vendor command.
   */
  if (tascam->pcm)
    snd_pcm_suspend_all(tascam->pcm);

  /*
   * Terminate all in-flight URBs to prevent access to the device
   * after it has been put to sleep.
   */
  cancel_work_sync(&tascam->stop_work);
  cancel_work_sync(&tascam->capture_work);
  cancel_work_sync(&tascam->midi_in_work);
  cancel_work_sync(&tascam->midi_out_work);
  usb_kill_anchored_urbs(&tascam->playback_anchor);
  usb_kill_anchored_urbs(&tascam->capture_anchor);
  usb_kill_anchored_urbs(&tascam->feedback_anchor);
  usb_kill_anchored_urbs(&tascam->midi_in_anchor);
  usb_kill_anchored_urbs(&tascam->midi_out_anchor);

<<<<<<< HEAD
  /*
   * Send the vendor-specific "Deep Sleep" command. Failure to send this
   * command before host-initiated suspend can leave the device in an
   * unstable state, leading to system freezes on idle (autosuspend).
   */
  err = usb_control_msg(tascam->dev, usb_sndctrlpipe(tascam->dev, 0),
                        0x00,   /* bRequest */
                        0x40,   /* bmRequestType: H2D, Vendor, Device */
                        0x0044, /* wValue */
                        0x0000, /* wIndex */
                        NULL,   /* data */
                        0,      /* size */
                        1000);  /* timeout */
  if (err < 0)
    dev_err(&intf->dev, "failed to send deep sleep command: %d\n", err);
=======
	/*
	 * Send the vendor-specific "Deep Sleep" command. Failure to send this
	 * command before host-initiated suspend can leave the device in an
	 * unstable state, leading to system freezes on idle (autosuspend).
	 */
	err = usb_control_msg(tascam->dev, usb_sndctrlpipe(tascam->dev, 0),
			      0x00, /* bRequest */
			      0x40, /* bmRequestType: H2D, Vendor, Device */
			      0x0044, /* wValue */
			      0x0000, /* wIndex */
			      NULL, /* data */
			      0, /* size */
			      1000); /* timeout */
	if (err < 0)
		dev_err(&intf->dev, "failed to send deep sleep command: %d\n",
			err);
<<<<<<< HEAD
>>>>>>> f44b75094c078b0354fac280d769bc9a1bb6133b
=======
>>>>>>> f44b7509

  return 0;
}

/**
 * tascam_resume() - Handles device resumption from suspend.
 * @intf: The USB interface being resumed.
 *
 * This function is called when the device resumes from suspend. It
 * re-establishes the active USB interface settings and re-configures the sample
 * rate if it was previously active.
 *
 * Return: 0 on success, or a negative error code on failure.
 */
static int tascam_resume(struct usb_interface *intf) {
  struct tascam_card *tascam = usb_get_intfdata(intf);
  int err;

  if (!tascam)
    return 0;

  dev_info(&intf->dev, "resuming TASCAM US-144MKII\n");

<<<<<<< HEAD
  /*
   * The device requires a full re-initialization sequence upon resume.
   * First, re-establish the active USB interface settings.
   */
  err = usb_set_interface(tascam->dev, 0, 1);
  if (err < 0) {
    dev_err(&intf->dev, "resume: failed to set alt setting on intf 0: %d\n",
            err);
    return err;
  }
  err = usb_set_interface(tascam->dev, 1, 1);
  if (err < 0) {
    dev_err(&intf->dev, "resume: failed to set alt setting on intf 1: %d\n",
            err);
    return err;
  }

  /* Re-configure the sample rate if one was previously active */
  if (tascam->current_rate > 0)
    us144mkii_configure_device_for_rate(tascam, tascam->current_rate);
=======
	/*
	 * The device requires a full re-initialization sequence upon resume.
	 * First, re-establish the active USB interface settings.
	 */
	err = usb_set_interface(tascam->dev, 0, 1);
	if (err < 0) {
		dev_err(&intf->dev,
			"resume: failed to set alt setting on intf 0: %d\n",
			err);
		return err;
	}
	err = usb_set_interface(tascam->dev, 1, 1);
	if (err < 0) {
		dev_err(&intf->dev,
			"resume: failed to set alt setting on intf 1: %d\n",
			err);
		return err;
	}

	/* Re-configure the sample rate if one was previously active */
	if (tascam->current_rate > 0)
		us144mkii_configure_device_for_rate(tascam,
						    tascam->current_rate);
<<<<<<< HEAD
>>>>>>> f44b75094c078b0354fac280d769bc9a1bb6133b
=======
>>>>>>> f44b7509

  return 0;
}

/**
 * tascam_probe() - Probes for the TASCAM US-144MKII device.
 * @intf: The USB interface being probed.
 * @usb_id: The USB device ID.
 *
 * This function is the entry point for the USB driver when a matching device
 * is found. It performs initial device setup, including:
 * - Checking for the second interface (MIDI) and associating it.
 * - Performing a vendor-specific handshake with the device.
 * - Setting alternate settings for USB interfaces.
 * - Creating and registering the ALSA sound card, PCM device, and MIDI device.
 * - Allocating and initializing URBs for audio and MIDI transfers.
 *
 * Return: 0 on success, or a negative error code on failure.
 */
static int tascam_probe(struct usb_interface *intf,
<<<<<<< HEAD
<<<<<<< HEAD
                        const struct usb_device_id *usb_id) {
  struct usb_device *dev = interface_to_usbdev(intf);
  struct snd_card *card;
  struct tascam_card *tascam;
  int err;
  char *handshake_buf;

  if (dev->speed != USB_SPEED_HIGH)
    dev_info(&dev->dev,
             "Device is connected to a USB 1.1 port, this is not supported.\n");

  if (intf->cur_altsetting->desc.bInterfaceNumber == 1) {
    tascam = usb_get_intfdata(usb_ifnum_to_if(dev, 0));
    if (tascam) {
      usb_set_intfdata(intf, tascam);
      tascam->iface1 = intf;
    }
    return 0;
  }

  if (dev_idx >= SNDRV_CARDS) {
    dev_err(&dev->dev, "Too many TASCAM devices present");
    return -ENODEV;
  }
=======
=======
>>>>>>> f44b7509
			const struct usb_device_id *usb_id)
{
	struct usb_device *dev = interface_to_usbdev(intf);
	struct snd_card *card;
	struct tascam_card *tascam;
	int err;
	char *handshake_buf;

	if (dev->speed != USB_SPEED_HIGH)
		dev_info(
			&dev->dev,
			"Device is connected to a USB 1.1 port, this is not supported.\n");

	if (intf->cur_altsetting->desc.bInterfaceNumber == 1) {
		tascam = usb_get_intfdata(usb_ifnum_to_if(dev, 0));
		if (tascam) {
			usb_set_intfdata(intf, tascam);
			tascam->iface1 = intf;
		}
		return 0;
	}
<<<<<<< HEAD
>>>>>>> f44b75094c078b0354fac280d769bc9a1bb6133b

  if (!enable[dev_idx]) {
    dev_info(&dev->dev, "TASCAM US-144MKII device disabled");
    return -ENOENT;
  }

  handshake_buf = kmalloc(1, GFP_KERNEL);
  if (!handshake_buf)
    return -ENOMEM;

  err = usb_control_msg(dev, usb_rcvctrlpipe(dev, 0), VENDOR_REQ_MODE_CONTROL,
                        RT_D2H_VENDOR_DEV, MODE_VAL_HANDSHAKE_READ, 0x0000,
                        handshake_buf, 1, USB_CTRL_TIMEOUT_MS);
  if (err < 0) {
    dev_err(&dev->dev, "Handshake read failed with %d\n", err);
    kfree(handshake_buf);
    return err;
  }

<<<<<<< HEAD
  if (handshake_buf[0] != 0x12 && handshake_buf[0] != 0x16 &&
      handshake_buf[0] != 0x30) {
    dev_err(&dev->dev, "Unexpected handshake value: 0x%x\n", handshake_buf[0]);
    kfree(handshake_buf);
    return -ENODEV;
  }
  kfree(handshake_buf);

  err = usb_set_interface(dev, 0, 1);
  if (err < 0) {
    dev_err(&dev->dev, "Failed to set alt setting 1 on interface 0: %d\n", err);
    return err;
  }

  err = usb_set_interface(dev, 1, 1);
  if (err < 0) {
    dev_err(&dev->dev, "Failed to set alt setting 1 on interface 1: %d\n", err);
    return err;
  }

  err = snd_card_new(&dev->dev, index[dev_idx], id[dev_idx], THIS_MODULE,
                     sizeof(struct tascam_card), &card);
  if (err < 0) {
    dev_err(&dev->dev, "Failed to create sound card instance\n");
    return err;
  }

  tascam = card->private_data;
  tascam->dev = usb_get_dev(dev);
  tascam->card = card;
  tascam->iface0 = intf;
=======
=======

	if (dev_idx >= SNDRV_CARDS) {
		dev_err(&dev->dev, "Too many TASCAM devices present");
		return -ENODEV;
	}

	if (!enable[dev_idx]) {
		dev_info(&dev->dev, "TASCAM US-144MKII device disabled");
		return -ENOENT;
	}

	handshake_buf = kmalloc(1, GFP_KERNEL);
	if (!handshake_buf)
		return -ENOMEM;

>>>>>>> f44b7509
	err = usb_control_msg(dev, usb_rcvctrlpipe(dev, 0),
			      VENDOR_REQ_MODE_CONTROL, RT_D2H_VENDOR_DEV,
			      MODE_VAL_HANDSHAKE_READ, 0x0000, handshake_buf, 1,
			      USB_CTRL_TIMEOUT_MS);
	if (err < 0) {
		dev_err(&dev->dev, "Handshake read failed with %d\n", err);
		kfree(handshake_buf);
		return err;
	}

	if (handshake_buf[0] != 0x12 && handshake_buf[0] != 0x16 &&
	    handshake_buf[0] != 0x30) {
		dev_err(&dev->dev, "Unexpected handshake value: 0x%x\n",
			handshake_buf[0]);
		kfree(handshake_buf);
		return -ENODEV;
	}
	kfree(handshake_buf);

	err = usb_set_interface(dev, 0, 1);
	if (err < 0) {
		dev_err(&dev->dev,
			"Failed to set alt setting 1 on interface 0: %d\n",
			err);
		return err;
	}

	err = usb_set_interface(dev, 1, 1);
	if (err < 0) {
		dev_err(&dev->dev,
			"Failed to set alt setting 1 on interface 1: %d\n",
			err);
		return err;
	}

	err = snd_card_new(&dev->dev, index[dev_idx], id[dev_idx], THIS_MODULE,
			   sizeof(struct tascam_card), &card);
	if (err < 0) {
		dev_err(&dev->dev, "Failed to create sound card instance\n");
		return err;
	}
>>>>>>> f44b75094c078b0354fac280d769bc9a1bb6133b

  spin_lock_init(&tascam->lock);
  spin_lock_init(&tascam->midi_in_lock);
  spin_lock_init(&tascam->midi_out_lock);
  init_usb_anchor(&tascam->playback_anchor);
  init_usb_anchor(&tascam->capture_anchor);
  init_usb_anchor(&tascam->feedback_anchor);
  init_usb_anchor(&tascam->midi_in_anchor);
  init_usb_anchor(&tascam->midi_out_anchor);

  INIT_WORK(&tascam->stop_work, tascam_stop_work_handler);

  if (kfifo_alloc(&tascam->midi_in_fifo, MIDI_IN_FIFO_SIZE, GFP_KERNEL))
    goto free_card;

  card->private_free = tascam_card_private_free;

  strscpy(card->driver, DRIVER_NAME, sizeof(card->driver));
  if (dev->descriptor.idProduct == USB_PID_TASCAM_US144) {
    strscpy(card->shortname, "TASCAM US144", sizeof(card->shortname));
  } else if (dev->descriptor.idProduct == USB_PID_TASCAM_US144MKII) {
    strscpy(card->shortname, "TASCAM US144MKII", sizeof(card->shortname));
  } else {
    strscpy(card->shortname, "TASCAM Unknown", sizeof(card->shortname));
  }
  snprintf(card->longname, sizeof(card->longname), "%s (%04x:%04x) at %s",
           card->shortname, USB_VID_TASCAM, dev->descriptor.idProduct,
           dev_name(&dev->dev));

<<<<<<< HEAD
  err = device_create_file(&dev->dev, &dev_attr_driver_version);
  if (err < 0)
    dev_warn(&dev->dev, "could not create driver_version attribute, err: %d\n",
             err);

  err = snd_pcm_new(card, "US144MKII PCM", 0, 1, 1, &tascam->pcm);
  if (err < 0)
    goto free_card;
  tascam->pcm->private_data = tascam;
  strscpy(tascam->pcm->name, "US144MKII PCM", sizeof(tascam->pcm->name));

  err = tascam_init_pcm(tascam->pcm);
  if (err < 0)
    goto free_card;

  err = tascam_create_midi(tascam);
  if (err < 0)
    goto free_card;
=======
	strscpy(card->driver, DRIVER_NAME, sizeof(card->driver));
	strscpy(card->shortname, "TASCAM US-144MKII", sizeof(card->shortname));
	snprintf(card->longname, sizeof(card->longname), "%s (%04x:%04x) at %s",
		 card->shortname, USB_VID_TASCAM, USB_PID_TASCAM_US144MKII,
		 dev_name(&dev->dev));

	err = device_create_file(&dev->dev, &dev_attr_driver_version);
	if (err < 0)
		dev_warn(&dev->dev,
			 "could not create driver_version attribute, err: %d\n",
			 err);
<<<<<<< HEAD
>>>>>>> f44b75094c078b0354fac280d769bc9a1bb6133b
=======

	err = snd_pcm_new(card, "US144MKII PCM", 0, 1, 1, &tascam->pcm);
	if (err < 0)
		goto free_card;
	tascam->pcm->private_data = tascam;
	strscpy(tascam->pcm->name, "US144MKII PCM", sizeof(tascam->pcm->name));
>>>>>>> f44b7509

  err = tascam_create_controls(tascam);
  if (err < 0)
    goto free_card;

  err = tascam_alloc_urbs(tascam);
  if (err < 0)
    goto free_card;

  err = snd_card_register(card);
  if (err < 0)
    goto free_card;

  usb_set_intfdata(intf, tascam);

  dev_idx++;
  return 0;

free_card:
  snd_card_free(card);
  return err;
}

/**
 * tascam_disconnect() - Disconnects the TASCAM US-144MKII device.
 * @intf: The USB interface being disconnected.
 *
 * This function is called when the device is disconnected from the system.
 * It cleans up all allocated resources, including killing URBs, freeing
 * the sound card, and releasing memory.
 */
static void tascam_disconnect(struct usb_interface *intf) {
  struct tascam_card *tascam = usb_get_intfdata(intf);

  if (!tascam)
    return;

  if (intf->cur_altsetting->desc.bInterfaceNumber == 0) {
    device_remove_file(&tascam->dev->dev, &dev_attr_driver_version);
    device_remove_file(&intf->dev, &dev_attr_driver_version);
    usb_kill_anchored_urbs(&tascam->playback_anchor);
    usb_kill_anchored_urbs(&tascam->capture_anchor);
    usb_kill_anchored_urbs(&tascam->feedback_anchor);
    usb_kill_anchored_urbs(&tascam->midi_in_anchor);
    usb_kill_anchored_urbs(&tascam->midi_out_anchor);
    snd_card_disconnect(tascam->card);
    tascam_free_urbs(tascam);
    snd_card_free(tascam->card);
    dev_idx--;
  }
}

static const struct usb_device_id tascam_usb_ids[] = {
    {USB_DEVICE(USB_VID_TASCAM, USB_PID_TASCAM_US144)},
    {USB_DEVICE(USB_VID_TASCAM, USB_PID_TASCAM_US144MKII)},
    {/* Terminating entry */}};
MODULE_DEVICE_TABLE(usb, tascam_usb_ids);

static struct usb_driver tascam_alsa_driver = {
    .name = DRIVER_NAME,
    .probe = tascam_probe,
    .disconnect = tascam_disconnect,
    .suspend = tascam_suspend,
    .resume = tascam_resume,
    .id_table = tascam_usb_ids,
};

module_usb_driver(tascam_alsa_driver);<|MERGE_RESOLUTION|>--- conflicted
+++ resolved
@@ -26,30 +26,14 @@
  */
 static int index[SNDRV_CARDS] = SNDRV_DEFAULT_IDX;
 static char *id[SNDRV_CARDS] = SNDRV_DEFAULT_STR;
-<<<<<<< HEAD
-<<<<<<< HEAD
 static bool enable[SNDRV_CARDS] = {1, [1 ...(SNDRV_CARDS - 1)] = 0};
-=======
-static bool enable[SNDRV_CARDS] = { 1, [1 ...(SNDRV_CARDS - 1)] = 0 };
->>>>>>> f44b75094c078b0354fac280d769bc9a1bb6133b
-=======
-static bool enable[SNDRV_CARDS] = { 1, [1 ...(SNDRV_CARDS - 1)] = 0 };
->>>>>>> f44b7509
 static int dev_idx;
 
 static struct usb_driver tascam_alsa_driver;
 
 /* --- Forward Declarations --- */
 static int tascam_probe(struct usb_interface *intf,
-<<<<<<< HEAD
-<<<<<<< HEAD
                         const struct usb_device_id *usb_id);
-=======
-			const struct usb_device_id *usb_id);
->>>>>>> f44b75094c078b0354fac280d769bc9a1bb6133b
-=======
-			const struct usb_device_id *usb_id);
->>>>>>> f44b7509
 static void tascam_disconnect(struct usb_interface *intf);
 static int tascam_suspend(struct usb_interface *intf, pm_message_t message);
 static int tascam_resume(struct usb_interface *intf);
@@ -82,7 +66,6 @@
 void tascam_free_urbs(struct tascam_card *tascam) {
   int i;
 
-<<<<<<< HEAD
   usb_kill_anchored_urbs(&tascam->playback_anchor);
   for (i = 0; i < NUM_PLAYBACK_URBS; i++) {
     if (tascam->playback_urbs[i]) {
@@ -137,67 +120,6 @@
       tascam->midi_out_urbs[i] = NULL;
     }
   }
-=======
-	usb_kill_anchored_urbs(&tascam->playback_anchor);
-	for (i = 0; i < NUM_PLAYBACK_URBS; i++) {
-		if (tascam->playback_urbs[i]) {
-			usb_free_coherent(
-				tascam->dev, tascam->playback_urb_alloc_size,
-				tascam->playback_urbs[i]->transfer_buffer,
-				tascam->playback_urbs[i]->transfer_dma);
-			usb_free_urb(tascam->playback_urbs[i]);
-			tascam->playback_urbs[i] = NULL;
-		}
-	}
-
-	usb_kill_anchored_urbs(&tascam->feedback_anchor);
-	for (i = 0; i < NUM_FEEDBACK_URBS; i++) {
-		if (tascam->feedback_urbs[i]) {
-			usb_free_coherent(
-				tascam->dev, tascam->feedback_urb_alloc_size,
-				tascam->feedback_urbs[i]->transfer_buffer,
-				tascam->feedback_urbs[i]->transfer_dma);
-			usb_free_urb(tascam->feedback_urbs[i]);
-			tascam->feedback_urbs[i] = NULL;
-		}
-	}
-
-	usb_kill_anchored_urbs(&tascam->capture_anchor);
-	for (i = 0; i < NUM_CAPTURE_URBS; i++) {
-		if (tascam->capture_urbs[i]) {
-			usb_free_coherent(
-				tascam->dev, tascam->capture_urb_alloc_size,
-				tascam->capture_urbs[i]->transfer_buffer,
-				tascam->capture_urbs[i]->transfer_dma);
-			usb_free_urb(tascam->capture_urbs[i]);
-			tascam->capture_urbs[i] = NULL;
-		}
-	}
-
-	usb_kill_anchored_urbs(&tascam->midi_in_anchor);
-	for (i = 0; i < NUM_MIDI_IN_URBS; i++) {
-		if (tascam->midi_in_urbs[i]) {
-			usb_free_coherent(
-				tascam->dev, MIDI_IN_BUF_SIZE,
-				tascam->midi_in_urbs[i]->transfer_buffer,
-				tascam->midi_in_urbs[i]->transfer_dma);
-			usb_free_urb(tascam->midi_in_urbs[i]);
-			tascam->midi_in_urbs[i] = NULL;
-		}
-	}
-
-	usb_kill_anchored_urbs(&tascam->midi_out_anchor);
-	for (i = 0; i < NUM_MIDI_OUT_URBS; i++) {
-		if (tascam->midi_out_urbs[i]) {
-			usb_free_coherent(
-				tascam->dev, MIDI_OUT_BUF_SIZE,
-				tascam->midi_out_urbs[i]->transfer_buffer,
-				tascam->midi_out_urbs[i]->transfer_dma);
-			usb_free_urb(tascam->midi_out_urbs[i]);
-			tascam->midi_out_urbs[i] = NULL;
-		}
-	}
->>>>>>> f44b75094c078b0354fac280d769bc9a1bb6133b
 
   kfree(tascam->playback_routing_buffer);
   tascam->playback_routing_buffer = NULL;
@@ -224,49 +146,22 @@
   int i;
   size_t max_packet_size;
 
-<<<<<<< HEAD
   max_packet_size = ((96000 / 8000) + 2) * BYTES_PER_FRAME;
   tascam->playback_urb_alloc_size = max_packet_size * PLAYBACK_URB_PACKETS;
 
   for (i = 0; i < NUM_PLAYBACK_URBS; i++) {
     struct urb *urb = usb_alloc_urb(PLAYBACK_URB_PACKETS, GFP_KERNEL);
-=======
-	max_packet_size = ((96000 / 8000) + 2) * BYTES_PER_FRAME;
-	tascam->playback_urb_alloc_size =
-		max_packet_size * PLAYBACK_URB_PACKETS;
-
-	for (i = 0; i < NUM_PLAYBACK_URBS; i++) {
-		struct urb *urb =
-			usb_alloc_urb(PLAYBACK_URB_PACKETS, GFP_KERNEL);
-<<<<<<< HEAD
->>>>>>> f44b75094c078b0354fac280d769bc9a1bb6133b
 
     if (!urb)
       goto error;
     tascam->playback_urbs[i] = urb;
 
-<<<<<<< HEAD
     urb->transfer_buffer =
         usb_alloc_coherent(tascam->dev, tascam->playback_urb_alloc_size,
                            GFP_KERNEL, &urb->transfer_dma);
     if (!urb->transfer_buffer)
       goto error;
-=======
-=======
-
-		if (!urb)
-			goto error;
-		tascam->playback_urbs[i] = urb;
-
->>>>>>> f44b7509
-		urb->transfer_buffer = usb_alloc_coherent(
-			tascam->dev, tascam->playback_urb_alloc_size,
-			GFP_KERNEL, &urb->transfer_dma);
-		if (!urb->transfer_buffer)
-			goto error;
->>>>>>> f44b75094c078b0354fac280d769bc9a1bb6133b
-
-<<<<<<< HEAD
+
     urb->dev = tascam->dev;
     urb->pipe = usb_sndisocpipe(tascam->dev, EP_AUDIO_OUT);
     urb->transfer_flags = URB_ISO_ASAP | URB_NO_TRANSFER_DMA_MAP;
@@ -275,42 +170,15 @@
     urb->complete = playback_urb_complete;
   }
 
-<<<<<<< HEAD
   tascam->feedback_urb_alloc_size = FEEDBACK_PACKET_SIZE * MAX_FEEDBACK_PACKETS;
-=======
-		urb->dev = tascam->dev;
-		urb->pipe = usb_sndisocpipe(tascam->dev, EP_AUDIO_OUT);
-		urb->transfer_flags = URB_ISO_ASAP | URB_NO_TRANSFER_DMA_MAP;
-		urb->interval = 1;
-		urb->context = tascam;
-		urb->complete = playback_urb_complete;
-	}
-
-	tascam->feedback_urb_alloc_size =
-		FEEDBACK_PACKET_SIZE * MAX_FEEDBACK_PACKETS;
-
-	for (i = 0; i < NUM_FEEDBACK_URBS; i++) {
-		struct urb *f_urb =
-			usb_alloc_urb(MAX_FEEDBACK_PACKETS, GFP_KERNEL);
->>>>>>> f44b7509
 
   for (i = 0; i < NUM_FEEDBACK_URBS; i++) {
     struct urb *f_urb = usb_alloc_urb(MAX_FEEDBACK_PACKETS, GFP_KERNEL);
-=======
-	tascam->feedback_urb_alloc_size =
-		FEEDBACK_PACKET_SIZE * MAX_FEEDBACK_PACKETS;
-
-<<<<<<< HEAD
-	for (i = 0; i < NUM_FEEDBACK_URBS; i++) {
-		struct urb *f_urb =
-			usb_alloc_urb(MAX_FEEDBACK_PACKETS, GFP_KERNEL);
->>>>>>> f44b75094c078b0354fac280d769bc9a1bb6133b
 
     if (!f_urb)
       goto error;
     tascam->feedback_urbs[i] = f_urb;
 
-<<<<<<< HEAD
     f_urb->transfer_buffer =
         usb_alloc_coherent(tascam->dev, tascam->feedback_urb_alloc_size,
                            GFP_KERNEL, &f_urb->transfer_dma);
@@ -324,25 +192,6 @@
     f_urb->context = tascam;
     f_urb->complete = feedback_urb_complete;
   }
-=======
-=======
->>>>>>> f44b7509
-		f_urb->transfer_buffer = usb_alloc_coherent(
-			tascam->dev, tascam->feedback_urb_alloc_size,
-			GFP_KERNEL, &f_urb->transfer_dma);
-		if (!f_urb->transfer_buffer)
-			goto error;
-
-		f_urb->dev = tascam->dev;
-		f_urb->pipe =
-			usb_rcvisocpipe(tascam->dev, EP_PLAYBACK_FEEDBACK);
-		f_urb->transfer_flags = URB_ISO_ASAP | URB_NO_TRANSFER_DMA_MAP;
-		f_urb->interval = 4;
-		f_urb->context = tascam;
-		f_urb->complete = feedback_urb_complete;
-	}
-<<<<<<< HEAD
->>>>>>> f44b75094c078b0354fac280d769bc9a1bb6133b
 
   tascam->capture_urb_alloc_size = CAPTURE_URB_SIZE;
   for (i = 0; i < NUM_CAPTURE_URBS; i++) {
@@ -352,7 +201,6 @@
       goto error;
     tascam->capture_urbs[i] = c_urb;
 
-<<<<<<< HEAD
     c_urb->transfer_buffer =
         usb_alloc_coherent(tascam->dev, tascam->capture_urb_alloc_size,
                            GFP_KERNEL, &c_urb->transfer_dma);
@@ -365,38 +213,11 @@
                       capture_urb_complete, tascam);
     c_urb->transfer_flags |= URB_NO_TRANSFER_DMA_MAP;
   }
-=======
-=======
-
-	tascam->capture_urb_alloc_size = CAPTURE_URB_SIZE;
-	for (i = 0; i < NUM_CAPTURE_URBS; i++) {
-		struct urb *c_urb = usb_alloc_urb(0, GFP_KERNEL);
-
-		if (!c_urb)
-			goto error;
-		tascam->capture_urbs[i] = c_urb;
-
->>>>>>> f44b7509
-		c_urb->transfer_buffer = usb_alloc_coherent(
-			tascam->dev, tascam->capture_urb_alloc_size, GFP_KERNEL,
-			&c_urb->transfer_dma);
-		if (!c_urb->transfer_buffer)
-			goto error;
-
-		usb_fill_bulk_urb(c_urb, tascam->dev,
-				  usb_rcvbulkpipe(tascam->dev, EP_AUDIO_IN),
-				  c_urb->transfer_buffer,
-				  tascam->capture_urb_alloc_size,
-				  capture_urb_complete, tascam);
-		c_urb->transfer_flags |= URB_NO_TRANSFER_DMA_MAP;
-	}
->>>>>>> f44b75094c078b0354fac280d769bc9a1bb6133b
 
   /* MIDI URB and buffer allocation */
   for (i = 0; i < NUM_MIDI_IN_URBS; i++) {
     struct urb *m_urb = usb_alloc_urb(0, GFP_KERNEL);
 
-<<<<<<< HEAD
     if (!m_urb)
       goto error;
     tascam->midi_in_urbs[i] = m_urb;
@@ -410,27 +231,10 @@
                       tascam_midi_in_urb_complete, tascam);
     m_urb->transfer_flags |= URB_NO_TRANSFER_DMA_MAP;
   }
-=======
-		if (!m_urb)
-			goto error;
-		tascam->midi_in_urbs[i] = m_urb;
-		m_urb->transfer_buffer =
-			usb_alloc_coherent(tascam->dev, MIDI_IN_BUF_SIZE,
-					   GFP_KERNEL, &m_urb->transfer_dma);
-		if (!m_urb->transfer_buffer)
-			goto error;
-		usb_fill_bulk_urb(m_urb, tascam->dev,
-				  usb_rcvbulkpipe(tascam->dev, EP_MIDI_IN),
-				  m_urb->transfer_buffer, MIDI_IN_BUF_SIZE,
-				  tascam_midi_in_urb_complete, tascam);
-		m_urb->transfer_flags |= URB_NO_TRANSFER_DMA_MAP;
-	}
->>>>>>> f44b75094c078b0354fac280d769bc9a1bb6133b
 
   for (i = 0; i < NUM_MIDI_OUT_URBS; i++) {
     struct urb *m_urb = usb_alloc_urb(0, GFP_KERNEL);
 
-<<<<<<< HEAD
     if (!m_urb)
       goto error;
     tascam->midi_out_urbs[i] = m_urb;
@@ -472,52 +276,6 @@
               GFP_KERNEL);
   if (!tascam->capture_routing_buffer)
     goto error;
-=======
-		if (!m_urb)
-			goto error;
-		tascam->midi_out_urbs[i] = m_urb;
-		m_urb->transfer_buffer =
-			usb_alloc_coherent(tascam->dev, MIDI_OUT_BUF_SIZE,
-					   GFP_KERNEL, &m_urb->transfer_dma);
-		if (!m_urb->transfer_buffer)
-			goto error;
-		usb_fill_bulk_urb(m_urb, tascam->dev,
-				  usb_sndbulkpipe(tascam->dev, EP_MIDI_OUT),
-				  m_urb->transfer_buffer,
-				  0, /* length set later */
-				  tascam_midi_out_urb_complete, tascam);
-		m_urb->transfer_flags |= URB_NO_TRANSFER_DMA_MAP;
-	}
-
-	tascam->capture_ring_buffer =
-		kmalloc(CAPTURE_RING_BUFFER_SIZE, GFP_KERNEL);
-	if (!tascam->capture_ring_buffer)
-		goto error;
-
-	tascam->capture_decode_raw_block =
-		kmalloc(RAW_BYTES_PER_DECODE_BLOCK, GFP_KERNEL);
-	if (!tascam->capture_decode_raw_block)
-		goto error;
-
-	tascam->capture_decode_dst_block =
-		kmalloc(FRAMES_PER_DECODE_BLOCK * DECODED_CHANNELS_PER_FRAME *
-				DECODED_SAMPLE_SIZE,
-			GFP_KERNEL);
-	if (!tascam->capture_decode_dst_block)
-		goto error;
-
-	tascam->playback_routing_buffer =
-		kmalloc(tascam->playback_urb_alloc_size, GFP_KERNEL);
-	if (!tascam->playback_routing_buffer)
-		goto error;
-
-	tascam->capture_routing_buffer =
-		kmalloc(FRAMES_PER_DECODE_BLOCK * DECODED_CHANNELS_PER_FRAME *
-				DECODED_SAMPLE_SIZE,
-			GFP_KERNEL);
-	if (!tascam->capture_routing_buffer)
-		goto error;
->>>>>>> f44b75094c078b0354fac280d769bc9a1bb6133b
 
   return 0;
 
@@ -527,31 +285,15 @@
   return -ENOMEM;
 }
 
-<<<<<<< HEAD
 void tascam_stop_work_handler(struct work_struct *work) {
   struct tascam_card *tascam =
       container_of(work, struct tascam_card, stop_work);
-=======
-void tascam_stop_work_handler(struct work_struct *work)
-{
-	struct tascam_card *tascam =
-		container_of(work, struct tascam_card, stop_work);
-<<<<<<< HEAD
->>>>>>> f44b75094c078b0354fac280d769bc9a1bb6133b
 
   usb_kill_anchored_urbs(&tascam->playback_anchor);
   usb_kill_anchored_urbs(&tascam->feedback_anchor);
   usb_kill_anchored_urbs(&tascam->capture_anchor);
   atomic_set(&tascam->active_urbs, 0);
   cancel_work_sync(&tascam->capture_work);
-=======
-
-	usb_kill_anchored_urbs(&tascam->playback_anchor);
-	usb_kill_anchored_urbs(&tascam->feedback_anchor);
-	usb_kill_anchored_urbs(&tascam->capture_anchor);
-	atomic_set(&tascam->active_urbs, 0);
-	cancel_work_sync(&tascam->capture_work);
->>>>>>> f44b7509
 }
 
 /**
@@ -615,7 +357,6 @@
   usb_kill_anchored_urbs(&tascam->midi_in_anchor);
   usb_kill_anchored_urbs(&tascam->midi_out_anchor);
 
-<<<<<<< HEAD
   /*
    * Send the vendor-specific "Deep Sleep" command. Failure to send this
    * command before host-initiated suspend can leave the device in an
@@ -631,27 +372,6 @@
                         1000);  /* timeout */
   if (err < 0)
     dev_err(&intf->dev, "failed to send deep sleep command: %d\n", err);
-=======
-	/*
-	 * Send the vendor-specific "Deep Sleep" command. Failure to send this
-	 * command before host-initiated suspend can leave the device in an
-	 * unstable state, leading to system freezes on idle (autosuspend).
-	 */
-	err = usb_control_msg(tascam->dev, usb_sndctrlpipe(tascam->dev, 0),
-			      0x00, /* bRequest */
-			      0x40, /* bmRequestType: H2D, Vendor, Device */
-			      0x0044, /* wValue */
-			      0x0000, /* wIndex */
-			      NULL, /* data */
-			      0, /* size */
-			      1000); /* timeout */
-	if (err < 0)
-		dev_err(&intf->dev, "failed to send deep sleep command: %d\n",
-			err);
-<<<<<<< HEAD
->>>>>>> f44b75094c078b0354fac280d769bc9a1bb6133b
-=======
->>>>>>> f44b7509
 
   return 0;
 }
@@ -675,7 +395,6 @@
 
   dev_info(&intf->dev, "resuming TASCAM US-144MKII\n");
 
-<<<<<<< HEAD
   /*
    * The device requires a full re-initialization sequence upon resume.
    * First, re-establish the active USB interface settings.
@@ -696,34 +415,6 @@
   /* Re-configure the sample rate if one was previously active */
   if (tascam->current_rate > 0)
     us144mkii_configure_device_for_rate(tascam, tascam->current_rate);
-=======
-	/*
-	 * The device requires a full re-initialization sequence upon resume.
-	 * First, re-establish the active USB interface settings.
-	 */
-	err = usb_set_interface(tascam->dev, 0, 1);
-	if (err < 0) {
-		dev_err(&intf->dev,
-			"resume: failed to set alt setting on intf 0: %d\n",
-			err);
-		return err;
-	}
-	err = usb_set_interface(tascam->dev, 1, 1);
-	if (err < 0) {
-		dev_err(&intf->dev,
-			"resume: failed to set alt setting on intf 1: %d\n",
-			err);
-		return err;
-	}
-
-	/* Re-configure the sample rate if one was previously active */
-	if (tascam->current_rate > 0)
-		us144mkii_configure_device_for_rate(tascam,
-						    tascam->current_rate);
-<<<<<<< HEAD
->>>>>>> f44b75094c078b0354fac280d769bc9a1bb6133b
-=======
->>>>>>> f44b7509
 
   return 0;
 }
@@ -744,8 +435,6 @@
  * Return: 0 on success, or a negative error code on failure.
  */
 static int tascam_probe(struct usb_interface *intf,
-<<<<<<< HEAD
-<<<<<<< HEAD
                         const struct usb_device_id *usb_id) {
   struct usb_device *dev = interface_to_usbdev(intf);
   struct snd_card *card;
@@ -770,32 +459,6 @@
     dev_err(&dev->dev, "Too many TASCAM devices present");
     return -ENODEV;
   }
-=======
-=======
->>>>>>> f44b7509
-			const struct usb_device_id *usb_id)
-{
-	struct usb_device *dev = interface_to_usbdev(intf);
-	struct snd_card *card;
-	struct tascam_card *tascam;
-	int err;
-	char *handshake_buf;
-
-	if (dev->speed != USB_SPEED_HIGH)
-		dev_info(
-			&dev->dev,
-			"Device is connected to a USB 1.1 port, this is not supported.\n");
-
-	if (intf->cur_altsetting->desc.bInterfaceNumber == 1) {
-		tascam = usb_get_intfdata(usb_ifnum_to_if(dev, 0));
-		if (tascam) {
-			usb_set_intfdata(intf, tascam);
-			tascam->iface1 = intf;
-		}
-		return 0;
-	}
-<<<<<<< HEAD
->>>>>>> f44b75094c078b0354fac280d769bc9a1bb6133b
 
   if (!enable[dev_idx]) {
     dev_info(&dev->dev, "TASCAM US-144MKII device disabled");
@@ -815,7 +478,6 @@
     return err;
   }
 
-<<<<<<< HEAD
   if (handshake_buf[0] != 0x12 && handshake_buf[0] != 0x16 &&
       handshake_buf[0] != 0x30) {
     dev_err(&dev->dev, "Unexpected handshake value: 0x%x\n", handshake_buf[0]);
@@ -847,66 +509,6 @@
   tascam->dev = usb_get_dev(dev);
   tascam->card = card;
   tascam->iface0 = intf;
-=======
-=======
-
-	if (dev_idx >= SNDRV_CARDS) {
-		dev_err(&dev->dev, "Too many TASCAM devices present");
-		return -ENODEV;
-	}
-
-	if (!enable[dev_idx]) {
-		dev_info(&dev->dev, "TASCAM US-144MKII device disabled");
-		return -ENOENT;
-	}
-
-	handshake_buf = kmalloc(1, GFP_KERNEL);
-	if (!handshake_buf)
-		return -ENOMEM;
-
->>>>>>> f44b7509
-	err = usb_control_msg(dev, usb_rcvctrlpipe(dev, 0),
-			      VENDOR_REQ_MODE_CONTROL, RT_D2H_VENDOR_DEV,
-			      MODE_VAL_HANDSHAKE_READ, 0x0000, handshake_buf, 1,
-			      USB_CTRL_TIMEOUT_MS);
-	if (err < 0) {
-		dev_err(&dev->dev, "Handshake read failed with %d\n", err);
-		kfree(handshake_buf);
-		return err;
-	}
-
-	if (handshake_buf[0] != 0x12 && handshake_buf[0] != 0x16 &&
-	    handshake_buf[0] != 0x30) {
-		dev_err(&dev->dev, "Unexpected handshake value: 0x%x\n",
-			handshake_buf[0]);
-		kfree(handshake_buf);
-		return -ENODEV;
-	}
-	kfree(handshake_buf);
-
-	err = usb_set_interface(dev, 0, 1);
-	if (err < 0) {
-		dev_err(&dev->dev,
-			"Failed to set alt setting 1 on interface 0: %d\n",
-			err);
-		return err;
-	}
-
-	err = usb_set_interface(dev, 1, 1);
-	if (err < 0) {
-		dev_err(&dev->dev,
-			"Failed to set alt setting 1 on interface 1: %d\n",
-			err);
-		return err;
-	}
-
-	err = snd_card_new(&dev->dev, index[dev_idx], id[dev_idx], THIS_MODULE,
-			   sizeof(struct tascam_card), &card);
-	if (err < 0) {
-		dev_err(&dev->dev, "Failed to create sound card instance\n");
-		return err;
-	}
->>>>>>> f44b75094c078b0354fac280d769bc9a1bb6133b
 
   spin_lock_init(&tascam->lock);
   spin_lock_init(&tascam->midi_in_lock);
@@ -926,9 +528,9 @@
 
   strscpy(card->driver, DRIVER_NAME, sizeof(card->driver));
   if (dev->descriptor.idProduct == USB_PID_TASCAM_US144) {
-    strscpy(card->shortname, "TASCAM US144", sizeof(card->shortname));
+    strscpy(card->shortname, "TASCAM US-144", sizeof(card->shortname));
   } else if (dev->descriptor.idProduct == USB_PID_TASCAM_US144MKII) {
-    strscpy(card->shortname, "TASCAM US144MKII", sizeof(card->shortname));
+    strscpy(card->shortname, "TASCAM US-144MKII", sizeof(card->shortname));
   } else {
     strscpy(card->shortname, "TASCAM Unknown", sizeof(card->shortname));
   }
@@ -936,7 +538,6 @@
            card->shortname, USB_VID_TASCAM, dev->descriptor.idProduct,
            dev_name(&dev->dev));
 
-<<<<<<< HEAD
   err = device_create_file(&dev->dev, &dev_attr_driver_version);
   if (err < 0)
     dev_warn(&dev->dev, "could not create driver_version attribute, err: %d\n",
@@ -955,28 +556,6 @@
   err = tascam_create_midi(tascam);
   if (err < 0)
     goto free_card;
-=======
-	strscpy(card->driver, DRIVER_NAME, sizeof(card->driver));
-	strscpy(card->shortname, "TASCAM US-144MKII", sizeof(card->shortname));
-	snprintf(card->longname, sizeof(card->longname), "%s (%04x:%04x) at %s",
-		 card->shortname, USB_VID_TASCAM, USB_PID_TASCAM_US144MKII,
-		 dev_name(&dev->dev));
-
-	err = device_create_file(&dev->dev, &dev_attr_driver_version);
-	if (err < 0)
-		dev_warn(&dev->dev,
-			 "could not create driver_version attribute, err: %d\n",
-			 err);
-<<<<<<< HEAD
->>>>>>> f44b75094c078b0354fac280d769bc9a1bb6133b
-=======
-
-	err = snd_pcm_new(card, "US144MKII PCM", 0, 1, 1, &tascam->pcm);
-	if (err < 0)
-		goto free_card;
-	tascam->pcm->private_data = tascam;
-	strscpy(tascam->pcm->name, "US144MKII PCM", sizeof(tascam->pcm->name));
->>>>>>> f44b7509
 
   err = tascam_create_controls(tascam);
   if (err < 0)
