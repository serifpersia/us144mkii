--- conflicted
+++ resolved
@@ -66,17 +66,9 @@
   tascam->feedback_consecutive_errors = 0;
   tascam->feedback_urb_skip_count = NUM_FEEDBACK_URBS;
 
-<<<<<<< HEAD
   nominal_frames_per_packet = runtime->rate / 8000;
   for (i = 0; i < FEEDBACK_ACCUMULATOR_SIZE; i++)
     tascam->feedback_accumulator_pattern[i] = nominal_frames_per_packet;
-=======
-	nominal_frames_per_packet = runtime->rate / 8000;
-	for (i = 0; i < FEEDBACK_ACCUMULATOR_SIZE; i++)
-		tascam->feedback_accumulator_pattern[i] =
-			nominal_frames_per_packet;
-<<<<<<< HEAD
->>>>>>> f44b75094c078b0354fac280d769bc9a1bb6133b
 
   feedback_packets = 1;
 
@@ -84,7 +76,6 @@
     struct urb *f_urb = tascam->feedback_urbs[i];
     int j;
 
-<<<<<<< HEAD
     f_urb->number_of_packets = feedback_packets;
     f_urb->transfer_buffer_length = feedback_packets * FEEDBACK_PACKET_SIZE;
     for (j = 0; j < feedback_packets; j++) {
@@ -92,27 +83,6 @@
       f_urb->iso_frame_desc[j].length = FEEDBACK_PACKET_SIZE;
     }
   }
-=======
-=======
-
-	feedback_packets = 1;
-
-	for (i = 0; i < NUM_FEEDBACK_URBS; i++) {
-		struct urb *f_urb = tascam->feedback_urbs[i];
-		int j;
-
->>>>>>> f44b7509
-		f_urb->number_of_packets = feedback_packets;
-		f_urb->transfer_buffer_length =
-			feedback_packets * FEEDBACK_PACKET_SIZE;
-		for (j = 0; j < feedback_packets; j++) {
-			f_urb->iso_frame_desc[j].offset =
-				j * FEEDBACK_PACKET_SIZE;
-			f_urb->iso_frame_desc[j].length = FEEDBACK_PACKET_SIZE;
-		}
-	}
-<<<<<<< HEAD
->>>>>>> f44b75094c078b0354fac280d769bc9a1bb6133b
 
   nominal_bytes_per_packet = nominal_frames_per_packet * BYTES_PER_FRAME;
   total_bytes_in_urb = nominal_bytes_per_packet * PLAYBACK_URB_PACKETS;
@@ -120,7 +90,6 @@
   for (u = 0; u < NUM_PLAYBACK_URBS; u++) {
     struct urb *urb = tascam->playback_urbs[u];
 
-<<<<<<< HEAD
     memset(urb->transfer_buffer, 0, tascam->playback_urb_alloc_size);
     urb->transfer_buffer_length = total_bytes_in_urb;
     urb->number_of_packets = PLAYBACK_URB_PACKETS;
@@ -129,28 +98,6 @@
       urb->iso_frame_desc[i].length = nominal_bytes_per_packet;
     }
   }
-=======
-=======
-
-	nominal_bytes_per_packet = nominal_frames_per_packet * BYTES_PER_FRAME;
-	total_bytes_in_urb = nominal_bytes_per_packet * PLAYBACK_URB_PACKETS;
-
-	for (u = 0; u < NUM_PLAYBACK_URBS; u++) {
-		struct urb *urb = tascam->playback_urbs[u];
-
->>>>>>> f44b7509
-		memset(urb->transfer_buffer, 0,
-		       tascam->playback_urb_alloc_size);
-		urb->transfer_buffer_length = total_bytes_in_urb;
-		urb->number_of_packets = PLAYBACK_URB_PACKETS;
-		for (i = 0; i < PLAYBACK_URB_PACKETS; i++) {
-			urb->iso_frame_desc[i].offset =
-				i * nominal_bytes_per_packet;
-			urb->iso_frame_desc[i].length =
-				nominal_bytes_per_packet;
-		}
-	}
->>>>>>> f44b75094c078b0354fac280d769bc9a1bb6133b
 
   return 0;
 }
@@ -165,23 +112,11 @@
  * Return: The current playback pointer position in frames.
  */
 static snd_pcm_uframes_t
-<<<<<<< HEAD
-<<<<<<< HEAD
 tascam_playback_pointer(struct snd_pcm_substream *substream) {
   struct tascam_card *tascam = snd_pcm_substream_chip(substream);
   struct snd_pcm_runtime *runtime = substream->runtime;
   u64 pos;
   unsigned long flags;
-=======
-=======
->>>>>>> f44b7509
-tascam_playback_pointer(struct snd_pcm_substream *substream)
-{
-	struct tascam_card *tascam = snd_pcm_substream_chip(substream);
-	struct snd_pcm_runtime *runtime = substream->runtime;
-	u64 pos;
-	unsigned long flags;
->>>>>>> f44b75094c078b0354fac280d769bc9a1bb6133b
 
   if (!atomic_read(&tascam->playback_active))
     return 0;
@@ -232,7 +167,6 @@
   snd_pcm_uframes_t frames_to_copy;
   int ret, i;
 
-<<<<<<< HEAD
   if (urb->status) {
     if (urb->status != -ENOENT && urb->status != -ECONNRESET &&
         urb->status != -ESHUTDOWN && urb->status != -ENODEV)
@@ -242,18 +176,6 @@
   }
   if (!tascam || !atomic_read(&tascam->playback_active))
     goto out;
-=======
-	if (urb->status) {
-		if (urb->status != -ENOENT && urb->status != -ECONNRESET &&
-		    urb->status != -ESHUTDOWN && urb->status != -ENODEV)
-			dev_err_ratelimited(tascam->card->dev,
-					    "Playback URB failed: %d\n",
-					    urb->status);
-		goto out;
-	}
-	if (!tascam || !atomic_read(&tascam->playback_active))
-		goto out;
->>>>>>> f44b75094c078b0354fac280d769bc9a1bb6133b
 
   substream = tascam->playback_substream;
   if (!substream || !substream->runtime)
@@ -266,7 +188,6 @@
     unsigned int frames_for_packet;
     size_t bytes_for_packet;
 
-<<<<<<< HEAD
     if (tascam->feedback_synced) {
       frames_for_packet =
           tascam
@@ -277,19 +198,6 @@
       frames_for_packet = runtime->rate / 8000;
     }
     bytes_for_packet = frames_for_packet * BYTES_PER_FRAME;
-=======
-		if (tascam->feedback_synced) {
-			frames_for_packet =
-				tascam->feedback_accumulator_pattern
-					[tascam->feedback_pattern_out_idx];
-			tascam->feedback_pattern_out_idx =
-				(tascam->feedback_pattern_out_idx + 1) %
-				FEEDBACK_ACCUMULATOR_SIZE;
-		} else {
-			frames_for_packet = runtime->rate / 8000;
-		}
-		bytes_for_packet = frames_for_packet * BYTES_PER_FRAME;
->>>>>>> f44b75094c078b0354fac280d769bc9a1bb6133b
 
     urb->iso_frame_desc[i].offset = total_bytes_for_urb;
     urb->iso_frame_desc[i].length = bytes_for_packet;
@@ -297,22 +205,13 @@
   }
   urb->transfer_buffer_length = total_bytes_for_urb;
 
-<<<<<<< HEAD
   offset_frames = tascam->driver_playback_pos;
   frames_to_copy = bytes_to_frames(runtime, total_bytes_for_urb);
   tascam->driver_playback_pos =
       (offset_frames + frames_to_copy) % runtime->buffer_size;
-=======
-	offset_frames = tascam->driver_playback_pos;
-	frames_to_copy = bytes_to_frames(runtime, total_bytes_for_urb);
-	tascam->driver_playback_pos =
-		(offset_frames + frames_to_copy) % runtime->buffer_size;
-<<<<<<< HEAD
->>>>>>> f44b75094c078b0354fac280d769bc9a1bb6133b
 
   spin_unlock_irqrestore(&tascam->lock, flags);
 
-<<<<<<< HEAD
   if (total_bytes_for_urb > 0) {
     src_buf = runtime->dma_area + frames_to_bytes(runtime, offset_frames);
     dst_buf = tascam->playback_routing_buffer;
@@ -346,49 +245,6 @@
     usb_unanchor_urb(urb);
     usb_put_urb(urb);
   }
-=======
-=======
-
-	spin_unlock_irqrestore(&tascam->lock, flags);
-
->>>>>>> f44b7509
-	if (total_bytes_for_urb > 0) {
-		src_buf = runtime->dma_area +
-			  frames_to_bytes(runtime, offset_frames);
-		dst_buf = tascam->playback_routing_buffer;
-
-		/* Handle ring buffer wrap-around */
-		if (offset_frames + frames_to_copy > runtime->buffer_size) {
-			size_t first_chunk_bytes = frames_to_bytes(
-				runtime, runtime->buffer_size - offset_frames);
-			size_t second_chunk_bytes =
-				total_bytes_for_urb - first_chunk_bytes;
-
-			memcpy(dst_buf, src_buf, first_chunk_bytes);
-			memcpy(dst_buf + first_chunk_bytes, runtime->dma_area,
-			       second_chunk_bytes);
-		} else {
-			memcpy(dst_buf, src_buf, total_bytes_for_urb);
-		}
-
-		/* Apply routing to the contiguous data in our routing buffer */
-		process_playback_routing_us144mkii(tascam, dst_buf, dst_buf,
-						   frames_to_copy);
-		memcpy(urb->transfer_buffer, dst_buf, total_bytes_for_urb);
-	}
-
-	urb->dev = tascam->dev;
-	usb_get_urb(urb);
-	usb_anchor_urb(urb, &tascam->playback_anchor);
-	ret = usb_submit_urb(urb, GFP_ATOMIC);
-	if (ret < 0) {
-		dev_err_ratelimited(tascam->card->dev,
-				    "Failed to resubmit playback URB: %d\n",
-				    ret);
-		usb_unanchor_urb(urb);
-		usb_put_urb(urb);
-	}
->>>>>>> f44b75094c078b0354fac280d769bc9a1bb6133b
 out:
   usb_put_urb(urb);
 }
@@ -415,7 +271,6 @@
   bool playback_period_elapsed = false;
   bool capture_period_elapsed = false;
 
-<<<<<<< HEAD
   if (urb->status) {
     if (urb->status != -ENOENT && urb->status != -ECONNRESET &&
         urb->status != -ESHUTDOWN && urb->status != -ENODEV)
@@ -425,18 +280,6 @@
   }
   if (!tascam || !atomic_read(&tascam->playback_active))
     goto out;
-=======
-	if (urb->status) {
-		if (urb->status != -ENOENT && urb->status != -ECONNRESET &&
-		    urb->status != -ESHUTDOWN && urb->status != -ENODEV)
-			dev_err_ratelimited(tascam->card->dev,
-					    "Feedback URB failed: %d\n",
-					    urb->status);
-		goto out;
-	}
-	if (!tascam || !atomic_read(&tascam->playback_active))
-		goto out;
->>>>>>> f44b75094c078b0354fac280d769bc9a1bb6133b
 
   playback_ss = tascam->playback_substream;
   if (!playback_ss || !playback_ss->runtime)
@@ -461,7 +304,6 @@
     bool packet_ok = (urb->iso_frame_desc[p].status == 0 &&
                       urb->iso_frame_desc[p].actual_length >= 1);
 
-<<<<<<< HEAD
     if (packet_ok)
       feedback_value =
           *((u8 *)urb->transfer_buffer + urb->iso_frame_desc[p].offset);
@@ -510,70 +352,9 @@
     tascam->feedback_pattern_in_idx =
         (tascam->feedback_pattern_in_idx + 8) % FEEDBACK_ACCUMULATOR_SIZE;
   }
-=======
-		if (packet_ok)
-			feedback_value = *((u8 *)urb->transfer_buffer +
-					   urb->iso_frame_desc[p].offset);
-
-		if (packet_ok &&
-		    feedback_value >= tascam->feedback_base_value &&
-		    feedback_value <= tascam->feedback_max_value) {
-			pattern = tascam->feedback_patterns
-					  [feedback_value -
-					   tascam->feedback_base_value];
-			tascam->feedback_consecutive_errors = 0;
-			int i;
-
-			for (i = 0; i < 8; i++) {
-				unsigned int in_idx =
-					(tascam->feedback_pattern_in_idx + i) %
-					FEEDBACK_ACCUMULATOR_SIZE;
-
-				tascam->feedback_accumulator_pattern[in_idx] =
-					pattern[i];
-				total_frames_in_urb += pattern[i];
-			}
-		} else {
-			unsigned int nominal_frames = playback_rt->rate / 8000;
-			int i;
-
-			if (tascam->feedback_synced) {
-				tascam->feedback_consecutive_errors++;
-				if (tascam->feedback_consecutive_errors >
-				    FEEDBACK_SYNC_LOSS_THRESHOLD) {
-					dev_err(tascam->card->dev,
-						"Fatal: Feedback sync lost. Stopping stream.\n");
-					if (playback_ss)
-						snd_pcm_stop(
-							playback_ss,
-							SNDRV_PCM_STATE_XRUN);
-					if (capture_ss)
-						snd_pcm_stop(
-							capture_ss,
-							SNDRV_PCM_STATE_XRUN);
-					tascam->feedback_synced = false;
-					goto unlock_and_continue;
-				}
-			}
-			for (i = 0; i < 8; i++) {
-				unsigned int in_idx =
-					(tascam->feedback_pattern_in_idx + i) %
-					FEEDBACK_ACCUMULATOR_SIZE;
-
-				tascam->feedback_accumulator_pattern[in_idx] =
-					nominal_frames;
-				total_frames_in_urb += nominal_frames;
-			}
-		}
-		tascam->feedback_pattern_in_idx =
-			(tascam->feedback_pattern_in_idx + 8) %
-			FEEDBACK_ACCUMULATOR_SIZE;
-	}
->>>>>>> f44b75094c078b0354fac280d769bc9a1bb6133b
 
   new_in_idx = tascam->feedback_pattern_in_idx;
 
-<<<<<<< HEAD
   if (!tascam->feedback_synced) {
     unsigned int out_idx = tascam->feedback_pattern_out_idx;
     bool is_ahead = (new_in_idx - out_idx) % FEEDBACK_ACCUMULATOR_SIZE <
@@ -588,25 +369,6 @@
       tascam->feedback_consecutive_errors = 0;
     }
   }
-=======
-	if (!tascam->feedback_synced) {
-		unsigned int out_idx = tascam->feedback_pattern_out_idx;
-		bool is_ahead =
-			(new_in_idx - out_idx) % FEEDBACK_ACCUMULATOR_SIZE <
-			(FEEDBACK_ACCUMULATOR_SIZE / 2);
-		bool was_behind =
-			(old_in_idx - out_idx) % FEEDBACK_ACCUMULATOR_SIZE >=
-			(FEEDBACK_ACCUMULATOR_SIZE / 2);
-
-		if (is_ahead && was_behind) {
-			dev_dbg(tascam->card->dev,
-				"Sync Acquired! (in: %u, out: %u)\n",
-				new_in_idx, out_idx);
-			tascam->feedback_synced = true;
-			tascam->feedback_consecutive_errors = 0;
-		}
-	}
->>>>>>> f44b75094c078b0354fac280d769bc9a1bb6133b
 
   if (total_frames_in_urb > 0) {
     tascam->playback_frames_consumed += total_frames_in_urb;
@@ -614,16 +376,9 @@
       tascam->capture_frames_processed += total_frames_in_urb;
   }
 
-<<<<<<< HEAD
   if (playback_rt->period_size > 0) {
     u64 current_period =
         div_u64(tascam->playback_frames_consumed, playback_rt->period_size);
-=======
-	if (playback_rt->period_size > 0) {
-		u64 current_period = div_u64(tascam->playback_frames_consumed,
-					     playback_rt->period_size);
-<<<<<<< HEAD
->>>>>>> f44b75094c078b0354fac280d769bc9a1bb6133b
 
     if (current_period > tascam->last_period_pos) {
       tascam->last_period_pos = current_period;
@@ -631,7 +386,6 @@
     }
   }
 
-<<<<<<< HEAD
   if (atomic_read(&tascam->capture_active) && capture_rt &&
       capture_rt->period_size > 0) {
     u64 current_capture_period =
@@ -642,29 +396,6 @@
       capture_period_elapsed = true;
     }
   }
-=======
-=======
-
-		if (current_period > tascam->last_period_pos) {
-			tascam->last_period_pos = current_period;
-			playback_period_elapsed = true;
-		}
-	}
-
->>>>>>> f44b7509
-	if (atomic_read(&tascam->capture_active) && capture_rt &&
-	    capture_rt->period_size > 0) {
-		u64 current_capture_period =
-			div_u64(tascam->capture_frames_processed,
-				capture_rt->period_size);
-
-		if (current_capture_period > tascam->last_capture_period_pos) {
-			tascam->last_capture_period_pos =
-				current_capture_period;
-			capture_period_elapsed = true;
-		}
-	}
->>>>>>> f44b75094c078b0354fac280d769bc9a1bb6133b
 
 unlock_and_continue:
   spin_unlock_irqrestore(&tascam->lock, flags);
@@ -674,7 +405,6 @@
   if (capture_period_elapsed)
     snd_pcm_period_elapsed(capture_ss);
 
-<<<<<<< HEAD
   urb->dev = tascam->dev;
   usb_get_urb(urb);
   usb_anchor_urb(urb, &tascam->feedback_anchor);
@@ -685,19 +415,6 @@
     usb_unanchor_urb(urb);
     usb_put_urb(urb);
   }
-=======
-	urb->dev = tascam->dev;
-	usb_get_urb(urb);
-	usb_anchor_urb(urb, &tascam->feedback_anchor);
-	ret = usb_submit_urb(urb, GFP_ATOMIC);
-	if (ret < 0) {
-		dev_err_ratelimited(tascam->card->dev,
-				    "Failed to resubmit feedback URB: %d\n",
-				    ret);
-		usb_unanchor_urb(urb);
-		usb_put_urb(urb);
-	}
->>>>>>> f44b75094c078b0354fac280d769bc9a1bb6133b
 out:
   usb_put_urb(urb);
 }