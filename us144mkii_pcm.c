// SPDX-License-Identifier: GPL-2.0-only
// Copyright (c) 2025 Šerif Rami <ramiserifpersia@gmail.com>

#include "us144mkii.h"

/**
 * @brief Rate-to-Packet Fixing Data
 *
 * These static arrays define the number of audio frames per USB isochronous
 * packet for various sample rates. This data is crucial for maintaining
 * audio synchronization and preventing xruns, as the device's feedback
 * mechanism indicates how many samples it has consumed.
 *
 * The patterns are indexed by a feedback value received from the device,
 * which helps the driver adjust the packet size dynamically to match the
 * device's consumption rate.
 */
<<<<<<< HEAD
<<<<<<< HEAD
static const unsigned int patterns_48khz[5][8] = {{5, 6, 6, 6, 6, 6, 6, 6},
                                                  {6, 6, 6, 6, 6, 6, 6, 6},
                                                  {6, 6, 6, 6, 6, 6, 6, 6},
                                                  {6, 6, 6, 7, 6, 6, 6, 6},
                                                  {7, 6, 6, 7, 6, 6, 7, 6}};
static const unsigned int patterns_96khz[5][8] = {
    {11, 12, 12, 12, 12, 12, 12, 12},
    {12, 12, 12, 12, 12, 12, 12, 12},
    {12, 12, 12, 12, 12, 12, 12, 12},
    {12, 12, 13, 12, 12, 12, 12, 12},
    {13, 12, 12, 13, 12, 12, 13, 12}};
static const unsigned int patterns_88khz[5][8] = {
    {10, 11, 11, 11, 11, 11, 11, 11},
    {11, 11, 11, 11, 11, 11, 11, 11},
    {11, 11, 11, 11, 11, 11, 11, 11},
    {11, 11, 12, 11, 11, 11, 11, 11},
    {12, 11, 11, 12, 11, 11, 12, 11}};
static const unsigned int patterns_44khz[5][8] = {{5, 5, 5, 5, 5, 5, 5, 6},
                                                  {5, 5, 5, 6, 5, 5, 5, 6},
                                                  {5, 5, 6, 5, 6, 5, 5, 6},
                                                  {5, 6, 5, 6, 5, 6, 5, 6},
                                                  {6, 6, 6, 6, 6, 6, 6, 5}};

const struct snd_pcm_hardware tascam_pcm_hw = {
    .info = (SNDRV_PCM_INFO_MMAP | SNDRV_PCM_INFO_INTERLEAVED |
             SNDRV_PCM_INFO_BLOCK_TRANSFER | SNDRV_PCM_INFO_MMAP_VALID |
             SNDRV_PCM_INFO_PAUSE | SNDRV_PCM_INFO_RESUME),
    .formats = SNDRV_PCM_FMTBIT_S24_3LE,
    .rates = (SNDRV_PCM_RATE_44100 | SNDRV_PCM_RATE_48000 |
              SNDRV_PCM_RATE_88200 | SNDRV_PCM_RATE_96000),
    .rate_min = 44100,
    .rate_max = 96000,
    .channels_min = NUM_CHANNELS,
    .channels_max = NUM_CHANNELS,
    .buffer_bytes_max = 1024 * 1024,
    .period_bytes_min = 48 * BYTES_PER_FRAME,
    .period_bytes_max = 1024 * BYTES_PER_FRAME,
    .periods_min = 2,
    .periods_max = 1024,
=======
static const unsigned int patterns_48khz[5][8] = { { 5, 6, 6, 6, 6, 6, 6, 6 },
						   { 6, 6, 6, 6, 6, 6, 6, 6 },
						   { 6, 6, 6, 6, 6, 6, 6, 6 },
						   { 6, 6, 6, 7, 6, 6, 6, 6 },
						   { 7, 6, 6, 7, 6, 6, 7, 6 } };
static const unsigned int patterns_96khz[5][8] = {
	{ 11, 12, 12, 12, 12, 12, 12, 12 },
	{ 12, 12, 12, 12, 12, 12, 12, 12 },
	{ 12, 12, 12, 12, 12, 12, 12, 12 },
	{ 12, 12, 13, 12, 12, 12, 12, 12 },
	{ 13, 12, 12, 13, 12, 12, 13, 12 }
};
static const unsigned int patterns_88khz[5][8] = {
=======
static const unsigned int patterns_48khz[5][8] = { { 5, 6, 6, 6, 6, 6, 6, 6 },
						   { 6, 6, 6, 6, 6, 6, 6, 6 },
						   { 6, 6, 6, 6, 6, 6, 6, 6 },
						   { 6, 6, 6, 7, 6, 6, 6, 6 },
						   { 7, 6, 6, 7, 6, 6, 7, 6 } };
static const unsigned int patterns_96khz[5][8] = {
	{ 11, 12, 12, 12, 12, 12, 12, 12 },
	{ 12, 12, 12, 12, 12, 12, 12, 12 },
	{ 12, 12, 12, 12, 12, 12, 12, 12 },
	{ 12, 12, 13, 12, 12, 12, 12, 12 },
	{ 13, 12, 12, 13, 12, 12, 13, 12 }
};
static const unsigned int patterns_88khz[5][8] = {
>>>>>>> f44b7509
	{ 10, 11, 11, 11, 11, 11, 11, 11 },
	{ 11, 11, 11, 11, 11, 11, 11, 11 },
	{ 11, 11, 11, 11, 11, 11, 11, 11 },
	{ 11, 11, 12, 11, 11, 11, 11, 11 },
	{ 12, 11, 11, 12, 11, 11, 12, 11 }
};
static const unsigned int patterns_44khz[5][8] = { { 5, 5, 5, 5, 5, 5, 5, 6 },
						   { 5, 5, 5, 6, 5, 5, 5, 6 },
						   { 5, 5, 6, 5, 6, 5, 5, 6 },
						   { 5, 6, 5, 6, 5, 6, 5, 6 },
						   { 6, 6, 6, 6, 6, 6, 6, 5 } };

const struct snd_pcm_hardware tascam_pcm_hw = {
	.info = (SNDRV_PCM_INFO_MMAP | SNDRV_PCM_INFO_INTERLEAVED |
		 SNDRV_PCM_INFO_BLOCK_TRANSFER | SNDRV_PCM_INFO_MMAP_VALID |
		 SNDRV_PCM_INFO_PAUSE | SNDRV_PCM_INFO_RESUME),
	.formats = SNDRV_PCM_FMTBIT_S24_3LE,
	.rates = (SNDRV_PCM_RATE_44100 | SNDRV_PCM_RATE_48000 |
		  SNDRV_PCM_RATE_88200 | SNDRV_PCM_RATE_96000),
	.rate_min = 44100,
	.rate_max = 96000,
	.channels_min = NUM_CHANNELS,
	.channels_max = NUM_CHANNELS,
	.buffer_bytes_max = 1024 * 1024,
	.period_bytes_min = 48 * BYTES_PER_FRAME,
	.period_bytes_max = 1024 * BYTES_PER_FRAME,
	.periods_min = 2,
	.periods_max = 1024,
<<<<<<< HEAD
>>>>>>> f44b75094c078b0354fac280d769bc9a1bb6133b
=======
>>>>>>> f44b7509
};

/**
 * process_playback_routing_us144mkii() - Apply playback routing matrix
 * @tascam: The driver instance.
 * @src_buffer: Buffer containing 4 channels of S24_3LE audio from ALSA.
 * @dst_buffer: Buffer to be filled for the USB device.
 * @frames: Number of frames to process.
 */
void process_playback_routing_us144mkii(struct tascam_card *tascam,
<<<<<<< HEAD
<<<<<<< HEAD
                                        const u8 *src_buffer, u8 *dst_buffer,
                                        size_t frames) {
  size_t f;
  const u8 *src_12, *src_34;
  u8 *dst_line, *dst_digital;
=======
=======
>>>>>>> f44b7509
					const u8 *src_buffer, u8 *dst_buffer,
					size_t frames)
{
	size_t f;
	const u8 *src_12, *src_34;
	u8 *dst_line, *dst_digital;
>>>>>>> f44b75094c078b0354fac280d769bc9a1bb6133b

  for (f = 0; f < frames; ++f) {
    src_12 = src_buffer + f * BYTES_PER_FRAME;
    src_34 = src_12 + (2 * BYTES_PER_SAMPLE);
    dst_line = dst_buffer + f * BYTES_PER_FRAME;
    dst_digital = dst_line + (2 * BYTES_PER_SAMPLE);

    /* LINE OUTPUTS (ch1/2 on device) */
    if (tascam->line_out_source == 0) /* "ch1 and ch2" */
      memcpy(dst_line, src_12, 2 * BYTES_PER_SAMPLE);
    else /* "ch3 and ch4" */
      memcpy(dst_line, src_34, 2 * BYTES_PER_SAMPLE);

    /* DIGITAL OUTPUTS (ch3/4 on device) */
    if (tascam->digital_out_source == 0) /* "ch1 and ch2" */
      memcpy(dst_digital, src_12, 2 * BYTES_PER_SAMPLE);
    else /* "ch3 and ch4" */
      memcpy(dst_digital, src_34, 2 * BYTES_PER_SAMPLE);
  }
}

/**
 * process_capture_routing_us144mkii() - Apply capture routing matrix
 * @tascam: The driver instance.
 * @decoded_block: Buffer containing 4 channels of S32LE decoded audio.
 * @routed_block: Buffer to be filled for ALSA.
 */
void process_capture_routing_us144mkii(struct tascam_card *tascam,
<<<<<<< HEAD
<<<<<<< HEAD
                                       const s32 *decoded_block,
                                       s32 *routed_block) {
  int f;
  const s32 *src_frame;
  s32 *dst_frame;
=======
=======
>>>>>>> f44b7509
				       const s32 *decoded_block,
				       s32 *routed_block)
{
	int f;
	const s32 *src_frame;
	s32 *dst_frame;
>>>>>>> f44b75094c078b0354fac280d769bc9a1bb6133b

  for (f = 0; f < FRAMES_PER_DECODE_BLOCK; f++) {
    src_frame = decoded_block + (f * DECODED_CHANNELS_PER_FRAME);
    dst_frame = routed_block + (f * DECODED_CHANNELS_PER_FRAME);

    /* ch1 and ch2 Source */
    if (tascam->capture_12_source == 0) { /* analog inputs */
      dst_frame[0] = src_frame[0];        /* Analog L */
      dst_frame[1] = src_frame[1];        /* Analog R */
    } else {                              /* digital inputs */
      dst_frame[0] = src_frame[2];        /* Digital L */
      dst_frame[1] = src_frame[3];        /* Digital R */
    }

    /* ch3 and ch4 Source */
    if (tascam->capture_34_source == 0) { /* analog inputs */
      dst_frame[2] = src_frame[0];        /* Analog L (Duplicate) */
      dst_frame[3] = src_frame[1];        /* Analog R (Duplicate) */
    } else {                              /* digital inputs */
      dst_frame[2] = src_frame[2];        /* Digital L */
      dst_frame[3] = src_frame[3];        /* Digital R */
    }
  }
}

/**
 * us144mkii_configure_device_for_rate() - Set sample rate via USB control msgs
 * @tascam: the tascam_card instance
 * @rate: the target sample rate (e.g., 44100, 96000)
 *
 * This function sends a sequence of vendor-specific and UAC control messages
 * to configure the device hardware for the specified sample rate.
 *
 * Return: 0 on success, or a negative error code on failure.
 */
<<<<<<< HEAD
int us144mkii_configure_device_for_rate(struct tascam_card *tascam, int rate) {
  struct usb_device *dev = tascam->dev;
  u8 *rate_payload_buf;
  u16 rate_vendor_wValue;
  int err = 0;
  const u8 *current_payload_src;

<<<<<<< HEAD
  static const u8 payload_44100[] = {0x44, 0xac, 0x00};
  static const u8 payload_48000[] = {0x80, 0xbb, 0x00};
  static const u8 payload_88200[] = {0x88, 0x58, 0x01};
  static const u8 payload_96000[] = {0x00, 0x77, 0x01};

  switch (rate) {
  case 44100:
    current_payload_src = payload_44100;
    rate_vendor_wValue = REG_ADDR_RATE_44100;
    break;
  case 48000:
    current_payload_src = payload_48000;
    rate_vendor_wValue = REG_ADDR_RATE_48000;
    break;
  case 88200:
    current_payload_src = payload_88200;
    rate_vendor_wValue = REG_ADDR_RATE_88200;
    break;
  case 96000:
    current_payload_src = payload_96000;
    rate_vendor_wValue = REG_ADDR_RATE_96000;
    break;
  default:
    dev_err(&dev->dev, "Unsupported sample rate %d for configuration\n", rate);
    return -EINVAL;
  }
=======
=======
int us144mkii_configure_device_for_rate(struct tascam_card *tascam, int rate)
{
	struct usb_device *dev = tascam->dev;
	u8 *rate_payload_buf;
	u16 rate_vendor_wValue;
	int err = 0;
	const u8 *current_payload_src;

>>>>>>> f44b7509
	static const u8 payload_44100[] = { 0x44, 0xac, 0x00 };
	static const u8 payload_48000[] = { 0x80, 0xbb, 0x00 };
	static const u8 payload_88200[] = { 0x88, 0x58, 0x01 };
	static const u8 payload_96000[] = { 0x00, 0x77, 0x01 };

	switch (rate) {
	case 44100:
		current_payload_src = payload_44100;
		rate_vendor_wValue = REG_ADDR_RATE_44100;
		break;
	case 48000:
		current_payload_src = payload_48000;
		rate_vendor_wValue = REG_ADDR_RATE_48000;
		break;
	case 88200:
		current_payload_src = payload_88200;
		rate_vendor_wValue = REG_ADDR_RATE_88200;
		break;
	case 96000:
		current_payload_src = payload_96000;
		rate_vendor_wValue = REG_ADDR_RATE_96000;
		break;
	default:
		dev_err(&dev->dev,
			"Unsupported sample rate %d for configuration\n", rate);
		return -EINVAL;
	}
<<<<<<< HEAD
>>>>>>> f44b75094c078b0354fac280d769bc9a1bb6133b

  rate_payload_buf = kmemdup(current_payload_src, 3, GFP_KERNEL);
  if (!rate_payload_buf)
    return -ENOMEM;

  dev_info(&dev->dev, "Configuring device for %d Hz\n", rate);

<<<<<<< HEAD
  err = usb_control_msg(dev, usb_sndctrlpipe(dev, 0), VENDOR_REQ_MODE_CONTROL,
                        RT_H2D_VENDOR_DEV, MODE_VAL_CONFIG, 0x0000, NULL, 0,
                        USB_CTRL_TIMEOUT_MS);
  if (err < 0)
    goto fail;
  err = usb_control_msg(dev, usb_sndctrlpipe(dev, 0), UAC_SET_CUR,
                        RT_H2D_CLASS_EP, UAC_SAMPLING_FREQ_CONTROL, EP_AUDIO_IN,
                        rate_payload_buf, 3, USB_CTRL_TIMEOUT_MS);
  if (err < 0)
    goto fail;
  err = usb_control_msg(dev, usb_sndctrlpipe(dev, 0), UAC_SET_CUR,
                        RT_H2D_CLASS_EP, UAC_SAMPLING_FREQ_CONTROL,
                        EP_AUDIO_OUT, rate_payload_buf, 3, USB_CTRL_TIMEOUT_MS);
  if (err < 0)
    goto fail;
  err = usb_control_msg(dev, usb_sndctrlpipe(dev, 0), VENDOR_REQ_REGISTER_WRITE,
                        RT_H2D_VENDOR_DEV, REG_ADDR_UNKNOWN_0D, REG_VAL_ENABLE,
                        NULL, 0, USB_CTRL_TIMEOUT_MS);
  if (err < 0)
    goto fail;
  err = usb_control_msg(dev, usb_sndctrlpipe(dev, 0), VENDOR_REQ_REGISTER_WRITE,
                        RT_H2D_VENDOR_DEV, REG_ADDR_UNKNOWN_0E, REG_VAL_ENABLE,
                        NULL, 0, USB_CTRL_TIMEOUT_MS);
  if (err < 0)
    goto fail;
  err = usb_control_msg(dev, usb_sndctrlpipe(dev, 0), VENDOR_REQ_REGISTER_WRITE,
                        RT_H2D_VENDOR_DEV, REG_ADDR_UNKNOWN_0F, REG_VAL_ENABLE,
                        NULL, 0, USB_CTRL_TIMEOUT_MS);
  if (err < 0)
    goto fail;
  err = usb_control_msg(dev, usb_sndctrlpipe(dev, 0), VENDOR_REQ_REGISTER_WRITE,
                        RT_H2D_VENDOR_DEV, rate_vendor_wValue, REG_VAL_ENABLE,
                        NULL, 0, USB_CTRL_TIMEOUT_MS);
  if (err < 0)
    goto fail;
  err = usb_control_msg(dev, usb_sndctrlpipe(dev, 0), VENDOR_REQ_REGISTER_WRITE,
                        RT_H2D_VENDOR_DEV, REG_ADDR_UNKNOWN_11, REG_VAL_ENABLE,
                        NULL, 0, USB_CTRL_TIMEOUT_MS);
  if (err < 0)
    goto fail;
  err = usb_control_msg(dev, usb_sndctrlpipe(dev, 0), VENDOR_REQ_MODE_CONTROL,
                        RT_H2D_VENDOR_DEV, MODE_VAL_STREAM_START, 0x0000, NULL,
                        0, USB_CTRL_TIMEOUT_MS);
  if (err < 0)
    goto fail;
=======
=======

	rate_payload_buf = kmemdup(current_payload_src, 3, GFP_KERNEL);
	if (!rate_payload_buf)
		return -ENOMEM;

	dev_info(&dev->dev, "Configuring device for %d Hz\n", rate);

>>>>>>> f44b7509
	err = usb_control_msg(dev, usb_sndctrlpipe(dev, 0),
			      VENDOR_REQ_MODE_CONTROL, RT_H2D_VENDOR_DEV,
			      MODE_VAL_CONFIG, 0x0000, NULL, 0,
			      USB_CTRL_TIMEOUT_MS);
	if (err < 0)
		goto fail;
	err = usb_control_msg(dev, usb_sndctrlpipe(dev, 0), UAC_SET_CUR,
			      RT_H2D_CLASS_EP, UAC_SAMPLING_FREQ_CONTROL,
			      EP_AUDIO_IN, rate_payload_buf, 3,
			      USB_CTRL_TIMEOUT_MS);
	if (err < 0)
		goto fail;
	err = usb_control_msg(dev, usb_sndctrlpipe(dev, 0), UAC_SET_CUR,
			      RT_H2D_CLASS_EP, UAC_SAMPLING_FREQ_CONTROL,
			      EP_AUDIO_OUT, rate_payload_buf, 3,
			      USB_CTRL_TIMEOUT_MS);
	if (err < 0)
		goto fail;
	err = usb_control_msg(dev, usb_sndctrlpipe(dev, 0),
			      VENDOR_REQ_REGISTER_WRITE, RT_H2D_VENDOR_DEV,
			      REG_ADDR_UNKNOWN_0D, REG_VAL_ENABLE, NULL, 0,
			      USB_CTRL_TIMEOUT_MS);
	if (err < 0)
		goto fail;
	err = usb_control_msg(dev, usb_sndctrlpipe(dev, 0),
			      VENDOR_REQ_REGISTER_WRITE, RT_H2D_VENDOR_DEV,
			      REG_ADDR_UNKNOWN_0E, REG_VAL_ENABLE, NULL, 0,
			      USB_CTRL_TIMEOUT_MS);
	if (err < 0)
		goto fail;
	err = usb_control_msg(dev, usb_sndctrlpipe(dev, 0),
			      VENDOR_REQ_REGISTER_WRITE, RT_H2D_VENDOR_DEV,
			      REG_ADDR_UNKNOWN_0F, REG_VAL_ENABLE, NULL, 0,
			      USB_CTRL_TIMEOUT_MS);
	if (err < 0)
		goto fail;
	err = usb_control_msg(dev, usb_sndctrlpipe(dev, 0),
			      VENDOR_REQ_REGISTER_WRITE, RT_H2D_VENDOR_DEV,
			      rate_vendor_wValue, REG_VAL_ENABLE, NULL, 0,
			      USB_CTRL_TIMEOUT_MS);
	if (err < 0)
		goto fail;
	err = usb_control_msg(dev, usb_sndctrlpipe(dev, 0),
			      VENDOR_REQ_REGISTER_WRITE, RT_H2D_VENDOR_DEV,
			      REG_ADDR_UNKNOWN_11, REG_VAL_ENABLE, NULL, 0,
			      USB_CTRL_TIMEOUT_MS);
	if (err < 0)
		goto fail;
	err = usb_control_msg(dev, usb_sndctrlpipe(dev, 0),
			      VENDOR_REQ_MODE_CONTROL, RT_H2D_VENDOR_DEV,
			      MODE_VAL_STREAM_START, 0x0000, NULL, 0,
			      USB_CTRL_TIMEOUT_MS);
	if (err < 0)
		goto fail;
>>>>>>> f44b75094c078b0354fac280d769bc9a1bb6133b

  kfree(rate_payload_buf);
  return 0;

fail:
<<<<<<< HEAD
<<<<<<< HEAD
  dev_err(&dev->dev, "Device configuration failed at rate %d with error %d\n",
          rate, err);
  kfree(rate_payload_buf);
  return err;
=======
=======
>>>>>>> f44b7509
	dev_err(&dev->dev,
		"Device configuration failed at rate %d with error %d\n", rate,
		err);
	kfree(rate_payload_buf);
	return err;
>>>>>>> f44b75094c078b0354fac280d769bc9a1bb6133b
}

/**
 * tascam_pcm_hw_params() - Configures hardware parameters for PCM streams.
 * @substream: The ALSA PCM substream.
 * @params: The hardware parameters to apply.
 *
 * This function allocates pages for the PCM buffer and, for playback streams,
 * selects the appropriate feedback patterns based on the requested sample rate.
 * It also configures the device hardware for the selected sample rate if it
 * has changed.
 *
 * Return: 0 on success, or a negative error code on failure.
 */
int tascam_pcm_hw_params(struct snd_pcm_substream *substream,
<<<<<<< HEAD
<<<<<<< HEAD
                         struct snd_pcm_hw_params *params) {
  struct tascam_card *tascam = snd_pcm_substream_chip(substream);
  int err;
  unsigned int rate = params_rate(params);
=======
=======
>>>>>>> f44b7509
			 struct snd_pcm_hw_params *params)
{
	struct tascam_card *tascam = snd_pcm_substream_chip(substream);
	int err;
	unsigned int rate = params_rate(params);
>>>>>>> f44b75094c078b0354fac280d769bc9a1bb6133b

  err = snd_pcm_lib_malloc_pages(substream, params_buffer_bytes(params));
  if (err < 0)
    return err;

  if (substream->stream == SNDRV_PCM_STREAM_PLAYBACK) {
    switch (rate) {
    case 44100:
      tascam->feedback_patterns = patterns_44khz;
      tascam->feedback_base_value = 43;
      tascam->feedback_max_value = 45;
      break;
    case 48000:
      tascam->feedback_patterns = patterns_48khz;
      tascam->feedback_base_value = 47;
      tascam->feedback_max_value = 49;
      break;
    case 88200:
      tascam->feedback_patterns = patterns_88khz;
      tascam->feedback_base_value = 87;
      tascam->feedback_max_value = 89;
      break;
    case 96000:
      tascam->feedback_patterns = patterns_96khz;
      tascam->feedback_base_value = 95;
      tascam->feedback_max_value = 97;
      break;
    default:
      return -EINVAL;
    }
  }

  if (tascam->current_rate != rate) {
    err = us144mkii_configure_device_for_rate(tascam, rate);
    if (err < 0) {
      tascam->current_rate = 0;
      return err;
    }
    tascam->current_rate = rate;
  }

  return 0;
}

/**
 * tascam_pcm_hw_free() - Frees hardware parameters for PCM streams.
 * @substream: The ALSA PCM substream.
 *
 * This function frees the pages allocated for the PCM buffer.
 *
 * Return: 0 on success.
 */
int tascam_pcm_hw_free(struct snd_pcm_substream *substream) {
  return snd_pcm_lib_free_pages(substream);
}

/**
 * tascam_pcm_trigger() - Triggers the start or stop of PCM streams.
 * @substream: The ALSA PCM substream.
 * @cmd: The trigger command (e.g., SNDRV_PCM_TRIGGER_START,
 * SNDRV_PCM_TRIGGER_STOP).
 *
 * This function handles starting and stopping of playback and capture streams
 * by submitting or killing the associated URBs. It ensures that both streams
 * are started/stopped together.
 *
 * Return: 0 on success, or a negative error code on failure.
 */
int tascam_pcm_trigger(struct snd_pcm_substream *substream, int cmd) {
  struct tascam_card *tascam = snd_pcm_substream_chip(substream);
  unsigned long flags;
  int err = 0;
  int i;
  bool do_start = false;
  bool do_stop = false;

  spin_lock_irqsave(&tascam->lock, flags);
  switch (cmd) {
  case SNDRV_PCM_TRIGGER_START:
  case SNDRV_PCM_TRIGGER_RESUME:
    if (!atomic_read(&tascam->playback_active)) {
      atomic_set(&tascam->playback_active, 1);
      atomic_set(&tascam->capture_active, 1);
      do_start = true;
    }
    break;
  case SNDRV_PCM_TRIGGER_STOP:
  case SNDRV_PCM_TRIGGER_SUSPEND:
  case SNDRV_PCM_TRIGGER_PAUSE_PUSH:
    if (atomic_read(&tascam->playback_active)) {
      atomic_set(&tascam->playback_active, 0);
      atomic_set(&tascam->capture_active, 0);
      do_stop = true;
    }
    break;
  default:
    err = -EINVAL;
    break;
  }
  spin_unlock_irqrestore(&tascam->lock, flags);

<<<<<<< HEAD
  if (do_start) {
    if (atomic_read(&tascam->active_urbs) > 0) {
      dev_WARN(tascam->card->dev, "Cannot start, URBs still active.\n");
      return -EAGAIN;
    }

    for (i = 0; i < NUM_FEEDBACK_URBS; i++) {
      usb_get_urb(tascam->feedback_urbs[i]);
      usb_anchor_urb(tascam->feedback_urbs[i], &tascam->feedback_anchor);
      err = usb_submit_urb(tascam->feedback_urbs[i], GFP_ATOMIC);
      if (err < 0) {
        usb_unanchor_urb(tascam->feedback_urbs[i]);
        usb_put_urb(tascam->feedback_urbs[i]);
        goto start_rollback;
      }
      atomic_inc(&tascam->active_urbs);
    }
    for (i = 0; i < NUM_PLAYBACK_URBS; i++) {
      usb_get_urb(tascam->playback_urbs[i]);
      usb_anchor_urb(tascam->playback_urbs[i], &tascam->playback_anchor);
      err = usb_submit_urb(tascam->playback_urbs[i], GFP_ATOMIC);
      if (err < 0) {
        usb_unanchor_urb(tascam->playback_urbs[i]);
        usb_put_urb(tascam->playback_urbs[i]);
        goto start_rollback;
      }
      atomic_inc(&tascam->active_urbs);
    }
    for (i = 0; i < NUM_CAPTURE_URBS; i++) {
      usb_get_urb(tascam->capture_urbs[i]);
      usb_anchor_urb(tascam->capture_urbs[i], &tascam->capture_anchor);
      err = usb_submit_urb(tascam->capture_urbs[i], GFP_ATOMIC);
      if (err < 0) {
        usb_unanchor_urb(tascam->capture_urbs[i]);
        usb_put_urb(tascam->capture_urbs[i]);
        goto start_rollback;
      }
      atomic_inc(&tascam->active_urbs);
    }

    return 0;
  start_rollback:
    dev_err(tascam->card->dev, "Failed to submit URBs to start stream: %d\n",
            err);
    do_stop = true;
  }
=======
	if (do_start) {
		if (atomic_read(&tascam->active_urbs) > 0) {
			dev_WARN(tascam->card->dev,
				 "Cannot start, URBs still active.\n");
			return -EAGAIN;
		}

		for (i = 0; i < NUM_FEEDBACK_URBS; i++) {
			usb_get_urb(tascam->feedback_urbs[i]);
			usb_anchor_urb(tascam->feedback_urbs[i],
				       &tascam->feedback_anchor);
			err = usb_submit_urb(tascam->feedback_urbs[i],
					     GFP_ATOMIC);
			if (err < 0) {
				usb_unanchor_urb(tascam->feedback_urbs[i]);
				usb_put_urb(tascam->feedback_urbs[i]);
				goto start_rollback;
			}
			atomic_inc(&tascam->active_urbs);
		}
		for (i = 0; i < NUM_PLAYBACK_URBS; i++) {
			usb_get_urb(tascam->playback_urbs[i]);
			usb_anchor_urb(tascam->playback_urbs[i],
				       &tascam->playback_anchor);
			err = usb_submit_urb(tascam->playback_urbs[i],
					     GFP_ATOMIC);
			if (err < 0) {
				usb_unanchor_urb(tascam->playback_urbs[i]);
				usb_put_urb(tascam->playback_urbs[i]);
				goto start_rollback;
			}
			atomic_inc(&tascam->active_urbs);
		}
		for (i = 0; i < NUM_CAPTURE_URBS; i++) {
			usb_get_urb(tascam->capture_urbs[i]);
			usb_anchor_urb(tascam->capture_urbs[i],
				       &tascam->capture_anchor);
			err = usb_submit_urb(tascam->capture_urbs[i],
					     GFP_ATOMIC);
			if (err < 0) {
				usb_unanchor_urb(tascam->capture_urbs[i]);
				usb_put_urb(tascam->capture_urbs[i]);
				goto start_rollback;
			}
			atomic_inc(&tascam->active_urbs);
		}

		return 0;
start_rollback:
		dev_err(tascam->card->dev,
			"Failed to submit URBs to start stream: %d\n", err);
		do_stop = true;
	}
>>>>>>> f44b75094c078b0354fac280d769bc9a1bb6133b

  if (do_stop)
    schedule_work(&tascam->stop_work);

  return err;
}

/**
 * tascam_init_pcm() - Initializes the ALSA PCM device.
 * @pcm: Pointer to the ALSA PCM device to initialize.
 *
 * This function sets up the PCM operations for playback and capture,
 * preallocates pages for the PCM buffer, and initializes the workqueue
 * for deferred capture processing.
 *
 * Return: 0 on success.
 */
int tascam_init_pcm(struct snd_pcm *pcm) {
  struct tascam_card *tascam = pcm->private_data;

<<<<<<< HEAD
  snd_pcm_set_ops(pcm, SNDRV_PCM_STREAM_PLAYBACK, &tascam_playback_ops);
  snd_pcm_set_ops(pcm, SNDRV_PCM_STREAM_CAPTURE, &tascam_capture_ops);
  snd_pcm_lib_preallocate_pages_for_all(pcm, SNDRV_DMA_TYPE_CONTINUOUS,
                                        tascam->dev->dev.parent, 64 * 1024,
                                        tascam_pcm_hw.buffer_bytes_max);
=======
	snd_pcm_set_ops(pcm, SNDRV_PCM_STREAM_PLAYBACK, &tascam_playback_ops);
	snd_pcm_set_ops(pcm, SNDRV_PCM_STREAM_CAPTURE, &tascam_capture_ops);
	snd_pcm_lib_preallocate_pages_for_all(pcm, SNDRV_DMA_TYPE_CONTINUOUS,
					      tascam->dev->dev.parent,
					      64 * 1024,
					      tascam_pcm_hw.buffer_bytes_max);
<<<<<<< HEAD
>>>>>>> f44b75094c078b0354fac280d769bc9a1bb6133b
=======
>>>>>>> f44b7509

  INIT_WORK(&tascam->capture_work, tascam_capture_work_handler);

  return 0;
}<|MERGE_RESOLUTION|>--- conflicted
+++ resolved
@@ -15,8 +15,6 @@
  * which helps the driver adjust the packet size dynamically to match the
  * device's consumption rate.
  */
-<<<<<<< HEAD
-<<<<<<< HEAD
 static const unsigned int patterns_48khz[5][8] = {{5, 6, 6, 6, 6, 6, 6, 6},
                                                   {6, 6, 6, 6, 6, 6, 6, 6},
                                                   {6, 6, 6, 6, 6, 6, 6, 6},
@@ -56,67 +54,6 @@
     .period_bytes_max = 1024 * BYTES_PER_FRAME,
     .periods_min = 2,
     .periods_max = 1024,
-=======
-static const unsigned int patterns_48khz[5][8] = { { 5, 6, 6, 6, 6, 6, 6, 6 },
-						   { 6, 6, 6, 6, 6, 6, 6, 6 },
-						   { 6, 6, 6, 6, 6, 6, 6, 6 },
-						   { 6, 6, 6, 7, 6, 6, 6, 6 },
-						   { 7, 6, 6, 7, 6, 6, 7, 6 } };
-static const unsigned int patterns_96khz[5][8] = {
-	{ 11, 12, 12, 12, 12, 12, 12, 12 },
-	{ 12, 12, 12, 12, 12, 12, 12, 12 },
-	{ 12, 12, 12, 12, 12, 12, 12, 12 },
-	{ 12, 12, 13, 12, 12, 12, 12, 12 },
-	{ 13, 12, 12, 13, 12, 12, 13, 12 }
-};
-static const unsigned int patterns_88khz[5][8] = {
-=======
-static const unsigned int patterns_48khz[5][8] = { { 5, 6, 6, 6, 6, 6, 6, 6 },
-						   { 6, 6, 6, 6, 6, 6, 6, 6 },
-						   { 6, 6, 6, 6, 6, 6, 6, 6 },
-						   { 6, 6, 6, 7, 6, 6, 6, 6 },
-						   { 7, 6, 6, 7, 6, 6, 7, 6 } };
-static const unsigned int patterns_96khz[5][8] = {
-	{ 11, 12, 12, 12, 12, 12, 12, 12 },
-	{ 12, 12, 12, 12, 12, 12, 12, 12 },
-	{ 12, 12, 12, 12, 12, 12, 12, 12 },
-	{ 12, 12, 13, 12, 12, 12, 12, 12 },
-	{ 13, 12, 12, 13, 12, 12, 13, 12 }
-};
-static const unsigned int patterns_88khz[5][8] = {
->>>>>>> f44b7509
-	{ 10, 11, 11, 11, 11, 11, 11, 11 },
-	{ 11, 11, 11, 11, 11, 11, 11, 11 },
-	{ 11, 11, 11, 11, 11, 11, 11, 11 },
-	{ 11, 11, 12, 11, 11, 11, 11, 11 },
-	{ 12, 11, 11, 12, 11, 11, 12, 11 }
-};
-static const unsigned int patterns_44khz[5][8] = { { 5, 5, 5, 5, 5, 5, 5, 6 },
-						   { 5, 5, 5, 6, 5, 5, 5, 6 },
-						   { 5, 5, 6, 5, 6, 5, 5, 6 },
-						   { 5, 6, 5, 6, 5, 6, 5, 6 },
-						   { 6, 6, 6, 6, 6, 6, 6, 5 } };
-
-const struct snd_pcm_hardware tascam_pcm_hw = {
-	.info = (SNDRV_PCM_INFO_MMAP | SNDRV_PCM_INFO_INTERLEAVED |
-		 SNDRV_PCM_INFO_BLOCK_TRANSFER | SNDRV_PCM_INFO_MMAP_VALID |
-		 SNDRV_PCM_INFO_PAUSE | SNDRV_PCM_INFO_RESUME),
-	.formats = SNDRV_PCM_FMTBIT_S24_3LE,
-	.rates = (SNDRV_PCM_RATE_44100 | SNDRV_PCM_RATE_48000 |
-		  SNDRV_PCM_RATE_88200 | SNDRV_PCM_RATE_96000),
-	.rate_min = 44100,
-	.rate_max = 96000,
-	.channels_min = NUM_CHANNELS,
-	.channels_max = NUM_CHANNELS,
-	.buffer_bytes_max = 1024 * 1024,
-	.period_bytes_min = 48 * BYTES_PER_FRAME,
-	.period_bytes_max = 1024 * BYTES_PER_FRAME,
-	.periods_min = 2,
-	.periods_max = 1024,
-<<<<<<< HEAD
->>>>>>> f44b75094c078b0354fac280d769bc9a1bb6133b
-=======
->>>>>>> f44b7509
 };
 
 /**
@@ -127,23 +64,11 @@
  * @frames: Number of frames to process.
  */
 void process_playback_routing_us144mkii(struct tascam_card *tascam,
-<<<<<<< HEAD
-<<<<<<< HEAD
                                         const u8 *src_buffer, u8 *dst_buffer,
                                         size_t frames) {
   size_t f;
   const u8 *src_12, *src_34;
   u8 *dst_line, *dst_digital;
-=======
-=======
->>>>>>> f44b7509
-					const u8 *src_buffer, u8 *dst_buffer,
-					size_t frames)
-{
-	size_t f;
-	const u8 *src_12, *src_34;
-	u8 *dst_line, *dst_digital;
->>>>>>> f44b75094c078b0354fac280d769bc9a1bb6133b
 
   for (f = 0; f < frames; ++f) {
     src_12 = src_buffer + f * BYTES_PER_FRAME;
@@ -172,23 +97,11 @@
  * @routed_block: Buffer to be filled for ALSA.
  */
 void process_capture_routing_us144mkii(struct tascam_card *tascam,
-<<<<<<< HEAD
-<<<<<<< HEAD
                                        const s32 *decoded_block,
                                        s32 *routed_block) {
   int f;
   const s32 *src_frame;
   s32 *dst_frame;
-=======
-=======
->>>>>>> f44b7509
-				       const s32 *decoded_block,
-				       s32 *routed_block)
-{
-	int f;
-	const s32 *src_frame;
-	s32 *dst_frame;
->>>>>>> f44b75094c078b0354fac280d769bc9a1bb6133b
 
   for (f = 0; f < FRAMES_PER_DECODE_BLOCK; f++) {
     src_frame = decoded_block + (f * DECODED_CHANNELS_PER_FRAME);
@@ -224,7 +137,6 @@
  *
  * Return: 0 on success, or a negative error code on failure.
  */
-<<<<<<< HEAD
 int us144mkii_configure_device_for_rate(struct tascam_card *tascam, int rate) {
   struct usb_device *dev = tascam->dev;
   u8 *rate_payload_buf;
@@ -232,7 +144,6 @@
   int err = 0;
   const u8 *current_payload_src;
 
-<<<<<<< HEAD
   static const u8 payload_44100[] = {0x44, 0xac, 0x00};
   static const u8 payload_48000[] = {0x80, 0xbb, 0x00};
   static const u8 payload_88200[] = {0x88, 0x58, 0x01};
@@ -259,46 +170,6 @@
     dev_err(&dev->dev, "Unsupported sample rate %d for configuration\n", rate);
     return -EINVAL;
   }
-=======
-=======
-int us144mkii_configure_device_for_rate(struct tascam_card *tascam, int rate)
-{
-	struct usb_device *dev = tascam->dev;
-	u8 *rate_payload_buf;
-	u16 rate_vendor_wValue;
-	int err = 0;
-	const u8 *current_payload_src;
-
->>>>>>> f44b7509
-	static const u8 payload_44100[] = { 0x44, 0xac, 0x00 };
-	static const u8 payload_48000[] = { 0x80, 0xbb, 0x00 };
-	static const u8 payload_88200[] = { 0x88, 0x58, 0x01 };
-	static const u8 payload_96000[] = { 0x00, 0x77, 0x01 };
-
-	switch (rate) {
-	case 44100:
-		current_payload_src = payload_44100;
-		rate_vendor_wValue = REG_ADDR_RATE_44100;
-		break;
-	case 48000:
-		current_payload_src = payload_48000;
-		rate_vendor_wValue = REG_ADDR_RATE_48000;
-		break;
-	case 88200:
-		current_payload_src = payload_88200;
-		rate_vendor_wValue = REG_ADDR_RATE_88200;
-		break;
-	case 96000:
-		current_payload_src = payload_96000;
-		rate_vendor_wValue = REG_ADDR_RATE_96000;
-		break;
-	default:
-		dev_err(&dev->dev,
-			"Unsupported sample rate %d for configuration\n", rate);
-		return -EINVAL;
-	}
-<<<<<<< HEAD
->>>>>>> f44b75094c078b0354fac280d769bc9a1bb6133b
 
   rate_payload_buf = kmemdup(current_payload_src, 3, GFP_KERNEL);
   if (!rate_payload_buf)
@@ -306,7 +177,6 @@
 
   dev_info(&dev->dev, "Configuring device for %d Hz\n", rate);
 
-<<<<<<< HEAD
   err = usb_control_msg(dev, usb_sndctrlpipe(dev, 0), VENDOR_REQ_MODE_CONTROL,
                         RT_H2D_VENDOR_DEV, MODE_VAL_CONFIG, 0x0000, NULL, 0,
                         USB_CTRL_TIMEOUT_MS);
@@ -352,91 +222,15 @@
                         0, USB_CTRL_TIMEOUT_MS);
   if (err < 0)
     goto fail;
-=======
-=======
-
-	rate_payload_buf = kmemdup(current_payload_src, 3, GFP_KERNEL);
-	if (!rate_payload_buf)
-		return -ENOMEM;
-
-	dev_info(&dev->dev, "Configuring device for %d Hz\n", rate);
-
->>>>>>> f44b7509
-	err = usb_control_msg(dev, usb_sndctrlpipe(dev, 0),
-			      VENDOR_REQ_MODE_CONTROL, RT_H2D_VENDOR_DEV,
-			      MODE_VAL_CONFIG, 0x0000, NULL, 0,
-			      USB_CTRL_TIMEOUT_MS);
-	if (err < 0)
-		goto fail;
-	err = usb_control_msg(dev, usb_sndctrlpipe(dev, 0), UAC_SET_CUR,
-			      RT_H2D_CLASS_EP, UAC_SAMPLING_FREQ_CONTROL,
-			      EP_AUDIO_IN, rate_payload_buf, 3,
-			      USB_CTRL_TIMEOUT_MS);
-	if (err < 0)
-		goto fail;
-	err = usb_control_msg(dev, usb_sndctrlpipe(dev, 0), UAC_SET_CUR,
-			      RT_H2D_CLASS_EP, UAC_SAMPLING_FREQ_CONTROL,
-			      EP_AUDIO_OUT, rate_payload_buf, 3,
-			      USB_CTRL_TIMEOUT_MS);
-	if (err < 0)
-		goto fail;
-	err = usb_control_msg(dev, usb_sndctrlpipe(dev, 0),
-			      VENDOR_REQ_REGISTER_WRITE, RT_H2D_VENDOR_DEV,
-			      REG_ADDR_UNKNOWN_0D, REG_VAL_ENABLE, NULL, 0,
-			      USB_CTRL_TIMEOUT_MS);
-	if (err < 0)
-		goto fail;
-	err = usb_control_msg(dev, usb_sndctrlpipe(dev, 0),
-			      VENDOR_REQ_REGISTER_WRITE, RT_H2D_VENDOR_DEV,
-			      REG_ADDR_UNKNOWN_0E, REG_VAL_ENABLE, NULL, 0,
-			      USB_CTRL_TIMEOUT_MS);
-	if (err < 0)
-		goto fail;
-	err = usb_control_msg(dev, usb_sndctrlpipe(dev, 0),
-			      VENDOR_REQ_REGISTER_WRITE, RT_H2D_VENDOR_DEV,
-			      REG_ADDR_UNKNOWN_0F, REG_VAL_ENABLE, NULL, 0,
-			      USB_CTRL_TIMEOUT_MS);
-	if (err < 0)
-		goto fail;
-	err = usb_control_msg(dev, usb_sndctrlpipe(dev, 0),
-			      VENDOR_REQ_REGISTER_WRITE, RT_H2D_VENDOR_DEV,
-			      rate_vendor_wValue, REG_VAL_ENABLE, NULL, 0,
-			      USB_CTRL_TIMEOUT_MS);
-	if (err < 0)
-		goto fail;
-	err = usb_control_msg(dev, usb_sndctrlpipe(dev, 0),
-			      VENDOR_REQ_REGISTER_WRITE, RT_H2D_VENDOR_DEV,
-			      REG_ADDR_UNKNOWN_11, REG_VAL_ENABLE, NULL, 0,
-			      USB_CTRL_TIMEOUT_MS);
-	if (err < 0)
-		goto fail;
-	err = usb_control_msg(dev, usb_sndctrlpipe(dev, 0),
-			      VENDOR_REQ_MODE_CONTROL, RT_H2D_VENDOR_DEV,
-			      MODE_VAL_STREAM_START, 0x0000, NULL, 0,
-			      USB_CTRL_TIMEOUT_MS);
-	if (err < 0)
-		goto fail;
->>>>>>> f44b75094c078b0354fac280d769bc9a1bb6133b
 
   kfree(rate_payload_buf);
   return 0;
 
 fail:
-<<<<<<< HEAD
-<<<<<<< HEAD
   dev_err(&dev->dev, "Device configuration failed at rate %d with error %d\n",
           rate, err);
   kfree(rate_payload_buf);
   return err;
-=======
-=======
->>>>>>> f44b7509
-	dev_err(&dev->dev,
-		"Device configuration failed at rate %d with error %d\n", rate,
-		err);
-	kfree(rate_payload_buf);
-	return err;
->>>>>>> f44b75094c078b0354fac280d769bc9a1bb6133b
 }
 
 /**
@@ -452,21 +246,10 @@
  * Return: 0 on success, or a negative error code on failure.
  */
 int tascam_pcm_hw_params(struct snd_pcm_substream *substream,
-<<<<<<< HEAD
-<<<<<<< HEAD
                          struct snd_pcm_hw_params *params) {
   struct tascam_card *tascam = snd_pcm_substream_chip(substream);
   int err;
   unsigned int rate = params_rate(params);
-=======
-=======
->>>>>>> f44b7509
-			 struct snd_pcm_hw_params *params)
-{
-	struct tascam_card *tascam = snd_pcm_substream_chip(substream);
-	int err;
-	unsigned int rate = params_rate(params);
->>>>>>> f44b75094c078b0354fac280d769bc9a1bb6133b
 
   err = snd_pcm_lib_malloc_pages(substream, params_buffer_bytes(params));
   if (err < 0)
@@ -568,7 +351,6 @@
   }
   spin_unlock_irqrestore(&tascam->lock, flags);
 
-<<<<<<< HEAD
   if (do_start) {
     if (atomic_read(&tascam->active_urbs) > 0) {
       dev_WARN(tascam->card->dev, "Cannot start, URBs still active.\n");
@@ -615,61 +397,6 @@
             err);
     do_stop = true;
   }
-=======
-	if (do_start) {
-		if (atomic_read(&tascam->active_urbs) > 0) {
-			dev_WARN(tascam->card->dev,
-				 "Cannot start, URBs still active.\n");
-			return -EAGAIN;
-		}
-
-		for (i = 0; i < NUM_FEEDBACK_URBS; i++) {
-			usb_get_urb(tascam->feedback_urbs[i]);
-			usb_anchor_urb(tascam->feedback_urbs[i],
-				       &tascam->feedback_anchor);
-			err = usb_submit_urb(tascam->feedback_urbs[i],
-					     GFP_ATOMIC);
-			if (err < 0) {
-				usb_unanchor_urb(tascam->feedback_urbs[i]);
-				usb_put_urb(tascam->feedback_urbs[i]);
-				goto start_rollback;
-			}
-			atomic_inc(&tascam->active_urbs);
-		}
-		for (i = 0; i < NUM_PLAYBACK_URBS; i++) {
-			usb_get_urb(tascam->playback_urbs[i]);
-			usb_anchor_urb(tascam->playback_urbs[i],
-				       &tascam->playback_anchor);
-			err = usb_submit_urb(tascam->playback_urbs[i],
-					     GFP_ATOMIC);
-			if (err < 0) {
-				usb_unanchor_urb(tascam->playback_urbs[i]);
-				usb_put_urb(tascam->playback_urbs[i]);
-				goto start_rollback;
-			}
-			atomic_inc(&tascam->active_urbs);
-		}
-		for (i = 0; i < NUM_CAPTURE_URBS; i++) {
-			usb_get_urb(tascam->capture_urbs[i]);
-			usb_anchor_urb(tascam->capture_urbs[i],
-				       &tascam->capture_anchor);
-			err = usb_submit_urb(tascam->capture_urbs[i],
-					     GFP_ATOMIC);
-			if (err < 0) {
-				usb_unanchor_urb(tascam->capture_urbs[i]);
-				usb_put_urb(tascam->capture_urbs[i]);
-				goto start_rollback;
-			}
-			atomic_inc(&tascam->active_urbs);
-		}
-
-		return 0;
-start_rollback:
-		dev_err(tascam->card->dev,
-			"Failed to submit URBs to start stream: %d\n", err);
-		do_stop = true;
-	}
->>>>>>> f44b75094c078b0354fac280d769bc9a1bb6133b
 
   if (do_stop)
     schedule_work(&tascam->stop_work);
@@ -690,23 +417,11 @@
 int tascam_init_pcm(struct snd_pcm *pcm) {
   struct tascam_card *tascam = pcm->private_data;
 
-<<<<<<< HEAD
   snd_pcm_set_ops(pcm, SNDRV_PCM_STREAM_PLAYBACK, &tascam_playback_ops);
   snd_pcm_set_ops(pcm, SNDRV_PCM_STREAM_CAPTURE, &tascam_capture_ops);
   snd_pcm_lib_preallocate_pages_for_all(pcm, SNDRV_DMA_TYPE_CONTINUOUS,
                                         tascam->dev->dev.parent, 64 * 1024,
                                         tascam_pcm_hw.buffer_bytes_max);
-=======
-	snd_pcm_set_ops(pcm, SNDRV_PCM_STREAM_PLAYBACK, &tascam_playback_ops);
-	snd_pcm_set_ops(pcm, SNDRV_PCM_STREAM_CAPTURE, &tascam_capture_ops);
-	snd_pcm_lib_preallocate_pages_for_all(pcm, SNDRV_DMA_TYPE_CONTINUOUS,
-					      tascam->dev->dev.parent,
-					      64 * 1024,
-					      tascam_pcm_hw.buffer_bytes_max);
-<<<<<<< HEAD
->>>>>>> f44b75094c078b0354fac280d769bc9a1bb6133b
-=======
->>>>>>> f44b7509
 
   INIT_WORK(&tascam->capture_work, tascam_capture_work_handler);
 
